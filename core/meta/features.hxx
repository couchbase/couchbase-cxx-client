/* -*- Mode: C++; tab-width: 4; c-basic-offset: 4; indent-tabs-mode: nil -*- */
/*
 *   Copyright 2022-Present Couchbase, Inc.
 *
 *   Licensed under the Apache License, Version 2.0 (the "License");
 *   you may not use this file except in compliance with the License.
 *   You may obtain a copy of the License at
 *
 *       http://www.apache.org/licenses/LICENSE-2.0
 *
 *   Unless required by applicable law or agreed to in writing, software
 *   distributed under the License is distributed on an "AS IS" BASIS,
 *   WITHOUT WARRANTIES OR CONDITIONS OF ANY KIND, either express or implied.
 *   See the License for the specific language governing permissions and
 *   limitations under the License.
 */

#pragma once

/*
 * This header defines macros for the various features to help
 * users adopt early features or use conditional compilation to avoid
 * unnecessary or untested code.
 *
 * Feel free to update this header with more macros.
 */

/**
 * couchbase::core::meta::sdk_version() function is available
 */
#define COUCHBASE_CXX_CLIENT_HAS_SDK_SEMVER 1

/**
 * couchbase::core::cluster_options and couchbase::security_options support
 * passing TLS trust certificate by value
 */
#define COUCHBASE_CXX_CLIENT_CAN_PASS_TLS_TRUST_CERTIFICATE_BY_VALUE 1

/**
 *  Range scan is available in the core
 *  couchbase::core::range_scan_orchestrator and relevant options in the core API
 */
#define COUCHBASE_CXX_CLIENT_CORE_HAS_RANGE_SCAN 1

/**
 * Query with reads from replica is available:
 *  - use_replica field in couchbase::core::operations::query_request
 *  - couchbase::query_options::use_replica()
 */
#define COUCHBASE_CXX_CLIENT_QUERY_READ_FROM_REPLICA 1

/**
 * Subdoc read from replica is available in the core
 * couchbase::core::lookup_in_replica support
 */
#define COUCHBASE_CXX_CLIENT_CORE_HAS_SUBDOC_READ_REPLICA 1

/**
 * The library could be configured to use preferred server group for replica API
 * couchbase::network_options::preferred_server_group()
 * couchbase::get_all_replicas_options::read_preference()
 * couchbase::get_any_replica_options::read_preference()
 * couchbase::lookup_in_all_replicas_options::read_preference()
 * couchbase::lookup_in_any_replica_options::read_preference()
 */
#define COUCHBASE_CXX_CLIENT_HAS_ZONE_AWARE_REPLICA_READS 1

/**
 * Collection management is accessible from the public API
 * couchbase::bucket::collections() support
 */
#define COUCHBASE_CXX_CLIENT_HAS_PUBLIC_COLLECTION_MANAGEMENT 1

/**
 * Support for bucket no-deduplication feature in bucket and collection management
 */
#define COUCHBASE_CXX_CLIENT_HAS_BUCKET_NO_DEDUP 1

/**
 * Collection query index management is available in the public API
 * couchbase::collection::query_indexes() support
 */
#define COUCHBASE_CXX_CLIENT_HAS_COLLECTION_QUERY_INDEX_MANAGEMENT 1

#define COUCHBASE_CXX_CLIENT_TRANSACTIONS_EXT_PARALLEL_UNSTAGING 1

/**
 * core cluster implementation has been hidden and not accessible through the public API
 */
#define COUCHBASE_CXX_CLIENT_HAS_CORE_CLUSTER_HIDDEN 1

/**
 * expiration_time has been renamed to timeout in transactions_options and transactions_config
 * kv_timeout removed from transactions_options and transactions_config
 */
#define COUCHBASE_CXX_CLIENT_TRANSACTIONS_OPTIONS_HAVE_TIMEOUT 1

/**
 * Search index management is accessible from the public API
 * couchbase::cluster::search_indexes() support
 */
#define COUCHBASE_CXX_CLIENT_HAS_PUBLIC_SEARCH_INDEX_MANAGEMENT 1

/**
 * FTS is accessible from the public API
 * couchbase::cluster::search_query() and couchbase::scope::search_query() support
 */
#define COUCHBASE_CXX_CLIENT_HAS_PUBLIC_SEARCH 1

/**
 * The document not locked (couchbase::errc::key_value::document_not_locked) error code is supported
 */
#define COUCHBASE_CXX_CLIENT_HAS_ERRC_DOCUMENT_NOT_LOCKED 1

/**
 * Vector search is supported via couchbase::cluster::search() or couchbase::scope::search()
 */
#define COUCHBASE_CXX_CLIENT_HAS_VECTOR_SEARCH 1

/**
 * Scope level search index management is supported via couchbase::scope::search_indexes()
 */
#define COUCHBASE_CXX_CLIENT_HAS_SCOPE_SEARCH_INDEX_MANAGEMENT 1

/**
 * Support for couchbase::codec::raw_json_transcoder
 */
#define COUCHBASE_CXX_CLIENT_HAS_RAW_JSON_TRANSCODER 1

/**
 * Support for couchbase::codec::raw_string_transcoder
 */
#define COUCHBASE_CXX_CLIENT_HAS_RAW_STRING_TRANSCODER 1

/**
 * Transaction's transaction_operation_failed has a public getter for its final_error
 */
#define COUCHBASE_CXX_CLIENT_TRANSACTIONS_CAN_FETCH_TO_RAISE 1

/**
 * Hooks in the transactions core are asynchronous (they have a callback parameter)
 */
#define COUCHBASE_CXX_CLIENT_TRANSACTIONS_CORE_ASYNC_HOOKS

/**
 * Range scan is accessible from the public API
 * couchbase::collection::scan()
 */
#define COUCHBASE_CXX_CLIENT_HAS_PUBLIC_RANGE_SCAN 1

/**
 * Public API operations return couchbase::error
 */
#define COUCHBASE_CXX_CLIENT_USES_COUCHBASE_ERROR

/**
 * Support for base64 encoded vector types in the public API
 */
#define COUCHBASE_CXX_CLIENT_SUPPORTS_BASE64_VECTOR_TYPES

/**
 * Supports binary objects in transactions
 */
#define COUCHBASE_CXX_CLIENT_SUPPORTS_BINARY_TRANSACTIONS

/**
 * attempt_context in the transaction logic is a std::shared_ptr, a not just bare
 * reference.
 */
#define COUCHBASE_CXX_CLIENT_ATTEMPT_CONTEXT_IS_A_SHARED_POINTER

/**
 * the transactions lambda in the Public API returns couchbase::error which is used
 * to propagate errors and rollback
 */
#define COUCHBASE_CXX_CLIENT_TXNS_LAMBDA_RETURNS_ERROR 1

/**
 * transaction_op error codes do not have 'exception' suffix
 */
#define COUCHBASE_CXX_CLIENT_TRANSACTION_OP_ERRC_NO_EXCEPTION_SUFFIX 1

/**
 * transactions_get_result has `content_as` and `id` methods
 */
#define COUCHBASE_CXX_CLIENT_TXNS_GET_RESULT_FINAL_API

/**
 * Public API does not require passing IO context when connecting
 */
#define COUCHBASE_CXX_CLIENT_PUBLIC_API_DOES_NOT_EXPOSE_ASIO

/**
 * Public API uses Tao::JSON headers only when it is absolutely necessary to
 * encode document content or decode results.
 */
#define COUCHBASE_CXX_CLIENT_PUBLIC_API_USES_TAO_JSON_ONLY_FOR_CONTENT

/**
 * couchbase::metrics::otel_meter uses the GA version of the OpenTelemetry Metrics API.
 * The Metrics API for OpenTelemetry was GA'd in version 1.7.0.
 */
#define COUCHBASE_CXX_CLIENT_OTEL_METER_USES_GA_METRICS_API 1

/**
 * All options classes in the Public API expose the parent_span option.
 */
#define COUCHBASE_CXX_CLIENT_PUBLIC_API_PARENT_SPAN 1

/**
 * The library can be configured to use application telemetry (default is enabled)
 * See couchbase::application_telemetry_options for available options
 * to pass into couchbase::cluster_options
 */
#define COUCHBASE_CXX_CLIENT_SUPPORTS_APP_TELEMETRY 1

/**
 * core API like with_bucket_configuration() yields shared_ptr instead of configuration copy
 */
#define COUCHBASE_CXX_CLIENT_CORE_RETURNS_POINTER_TO_CONFIG 1

/**
 * bucket_settings in both the public and core management APIs have a num_vbuckets attribute
 */
#define COUCHBASE_CXX_CLIENT_HAS_BUCKET_SETTINGS_NUM_VBUCKETS 1

/**
<<<<<<< HEAD
 * couchbase::query_options and couchbase::analytics_options provide the methods:
 *   - add_positional_parameter
 *   - add_named_parameter
 *   - clear_positional_parameters
 *   - clear_named_parameters
 */
#define COUCHBASE_CXX_CLIENT_QUERY_OPTIONS_HAVE_ADD_PARAMETER 1
=======
 * couchbase::query_options and couchbase::analytics_options allow setting both positional and named
 * parameters.
 */
#define COUCHBASE_CXX_CLIENT_QUERY_SUPPORTS_BOTH_POSITIONAL_NAMED_PARAMETERS 1
>>>>>>> a86acb93
<|MERGE_RESOLUTION|>--- conflicted
+++ resolved
@@ -225,7 +225,6 @@
 #define COUCHBASE_CXX_CLIENT_HAS_BUCKET_SETTINGS_NUM_VBUCKETS 1
 
 /**
-<<<<<<< HEAD
  * couchbase::query_options and couchbase::analytics_options provide the methods:
  *   - add_positional_parameter
  *   - add_named_parameter
@@ -233,9 +232,9 @@
  *   - clear_named_parameters
  */
 #define COUCHBASE_CXX_CLIENT_QUERY_OPTIONS_HAVE_ADD_PARAMETER 1
-=======
+
+/**
  * couchbase::query_options and couchbase::analytics_options allow setting both positional and named
  * parameters.
  */
-#define COUCHBASE_CXX_CLIENT_QUERY_SUPPORTS_BOTH_POSITIONAL_NAMED_PARAMETERS 1
->>>>>>> a86acb93
+#define COUCHBASE_CXX_CLIENT_QUERY_SUPPORTS_BOTH_POSITIONAL_NAMED_PARAMETERS 1