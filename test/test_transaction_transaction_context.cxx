/*
 *     Copyright 2022 Couchbase, Inc.
 *
 *   Licensed under the Apache License, Version 2.0 (the "License");
 *   you may not use this file except in compliance with the License.
 *   You may obtain a copy of the License at
 *
 *       http://www.apache.org/licenses/LICENSE-2.0
 *
 *   Unless required by applicable law or agreed to in writing, software
 *   distributed under the License is distributed on an "AS IS" BASIS,
 *   WITHOUT WARRANTIES OR CONDITIONS OF ANY KIND, either express or implied.
 *   See the License for the specific language governing permissions and
 *   limitations under the License.
 */

#include "test_helper_integration.hxx"

#include "core/transactions/attempt_context_impl.hxx"

#include "core/transactions.hxx"
#include "core/transactions/internal/utils.hxx"
#include "core/transactions/internal/transaction_context.hxx"

#include <spdlog/spdlog.h>

#include <future>
#include <stdexcept>

using namespace couchbase::core::transactions;
<<<<<<< HEAD
static const tao::json::value tx_content{ { "some", "thing" } };
=======
static const tao::json::value tx_content{
    { "some", "thing" },
};
static const std::vector<std::byte> tx_content_json = couchbase::core::utils::json::generate_binary(tx_content);

>>>>>>> 43494024

void
txn_completed(std::exception_ptr err, std::shared_ptr<std::promise<void>> barrier)
{
    if (err) {
        barrier->set_exception(err);
    } else {
        barrier->set_value();
    }
}

// blocking txn logic wrapper
template<typename Handler>
couchbase::transactions::transaction_result
simple_txn_wrapper(transaction_context& tx, Handler&& handler)
{
    size_t attempts{ 0 };
    while (attempts++ < 1000) {
        auto barrier = std::make_shared<std::promise<std::optional<couchbase::transactions::transaction_result>>>();
        auto f = barrier->get_future();
        tx.new_attempt_context();
        // in transactions.run, we currently handle exceptions that may come back from the
        // txn logic as well (using tx::handle_error).
        handler();
        tx.finalize([barrier](std::optional<transaction_exception> err, std::optional<couchbase::transactions::transaction_result> result) {
            if (err) {
                return barrier->set_exception(std::make_exception_ptr(*err));
            }
            return barrier->set_value(result);
        });
        if (auto res = wait_for_result(f)) {
            return *res;
        }
    }
    throw std::runtime_error("exceeded max attempts and didn't timeout!");
}

TEST_CASE("transactions: can do simple transaction with transaction wrapper", "[transactions]")
{
<<<<<<< HEAD
    auto txns = TransactionsTestEnvironment::get_transactions();

    auto id = TransactionsTestEnvironment::get_document_id();
    spdlog::trace("inserting {}", id);
    tao::json::value new_content{
        { "some", "thing else" },
    };

    auto ok = TransactionsTestEnvironment::upsert_doc(id, tx_content);
    REQUIRE(ok);
    std::this_thread::sleep_for(std::chrono::seconds(5));
=======
    test::utils::integration_test_guard integration;

    auto cluster = integration.cluster;
    couchbase::core::transactions::transactions txns(cluster, couchbase::transactions::transactions_config().expiration_time(std::chrono::seconds(2)));

    test::utils::open_bucket(integration.cluster, integration.ctx.bucket);
    couchbase::core::document_id id{ integration.ctx.bucket, "_default", "_default", test::utils::uniq_id("txn") };
    tao::json::value new_content{
        { "some", "thing else" },
    };
    {
        couchbase::core::operations::upsert_request req{ id, tx_content_json };
        auto resp = test::utils::execute(integration.cluster, req);
        REQUIRE_SUCCESS(resp.ctx.ec());
    }
>>>>>>> 43494024
    transaction_context tx(txns);
    auto txn_logic = [&id, &tx, new_content]() {
        tx.get(id, [&tx, new_content](std::exception_ptr err, std::optional<transaction_get_result> res) {
            CHECK(res);
            CHECK_FALSE(err);
            tx.replace(*res,
                       couchbase::core::utils::json::generate_binary(new_content),
                       [](std::exception_ptr err, std::optional<transaction_get_result> replaced) {
                           CHECK(replaced);
                           CHECK_FALSE(err);
                       });
        });
    };
    auto result = simple_txn_wrapper(tx, txn_logic);
    {
        couchbase::core::operations::get_request req {id};
        auto resp = test::utils::execute(integration.cluster, req);
        REQUIRE_SUCCESS(resp.ctx.ec());
        REQUIRE(resp.value == couchbase::core::utils::json::generate_binary(new_content));
    }
}

TEST_CASE("transactions: can do simple transaction with finalize", "[transactions]")
{
<<<<<<< HEAD
    auto txns = TransactionsTestEnvironment::get_transactions();
    auto id = TransactionsTestEnvironment::get_document_id();
=======
    test::utils::integration_test_guard integration;
>>>>>>> 43494024

    auto cluster = integration.cluster;
    couchbase::core::transactions::transactions txns(cluster, couchbase::transactions::transactions_config().expiration_time(std::chrono::seconds(2)));

    test::utils::open_bucket(integration.cluster, integration.ctx.bucket);
    couchbase::core::document_id id{ integration.ctx.bucket, "_default", "_default", test::utils::uniq_id("txn") };
    tao::json::value new_content{
      { "some", "thing else" },
    };
    {
        couchbase::core::operations::upsert_request req{ id, tx_content_json };
        auto resp = test::utils::execute(integration.cluster, req);
        REQUIRE_SUCCESS(resp.ctx.ec());
    }
    transaction_context tx(txns);

    auto barrier = std::make_shared<std::promise<void>>();
    auto f = barrier->get_future();
    tx.new_attempt_context();
    tx.get(id, [&tx, &new_content](std::exception_ptr err, std::optional<transaction_get_result> res) {
        CHECK(res);
        CHECK_FALSE(err);
        tx.replace(*res,
                   couchbase::core::utils::json::generate_binary(new_content),
                   [](std::exception_ptr err, std::optional<transaction_get_result> replaced) {
                       CHECK(replaced);
                       CHECK_FALSE(err);
                   });
    });
    tx.finalize(
<<<<<<< HEAD
      [barrier](std::optional<transaction_exception> err, std::optional<couchbase::transactions::transaction_result> /* result */) {
=======
      [&barrier](std::optional<transaction_exception> err, std::optional<couchbase::transactions::transaction_result> ) {
>>>>>>> 43494024
          if (err) {
              return barrier->set_exception(std::make_exception_ptr(*err));
          }
          return barrier->set_value();
      });
    f.get();
    {
        couchbase::core::operations::get_request req{ id };
        auto resp = test::utils::execute(integration.cluster, req);
        REQUIRE_SUCCESS(resp.ctx.ec());
        REQUIRE(resp.value == couchbase::core::utils::json::generate_binary(new_content));
    }
}

TEST_CASE("transactions: can do simple transaction explicit commit", "[transactions]")
{
<<<<<<< HEAD
    auto txns = TransactionsTestEnvironment::get_transactions();
    auto id = TransactionsTestEnvironment::get_document_id();
=======
    test::utils::integration_test_guard integration;
>>>>>>> 43494024

    auto cluster = integration.cluster;
    couchbase::core::transactions::transactions txns(cluster, couchbase::transactions::transactions_config().expiration_time(std::chrono::seconds(2)));

    test::utils::open_bucket(integration.cluster, integration.ctx.bucket);
    couchbase::core::document_id id{ integration.ctx.bucket, "_default", "_default", test::utils::uniq_id("txn") };
    tao::json::value new_content{
      { "some", "thing else" },
    };
    {
        couchbase::core::operations::upsert_request req{ id, tx_content_json };
        auto resp = test::utils::execute(integration.cluster, req);
        REQUIRE_SUCCESS(resp.ctx.ec());
    }
    transaction_context tx(txns);

    auto barrier = std::make_shared<std::promise<void>>();
    auto f = barrier->get_future();
<<<<<<< HEAD
    tx.get(id, [&tx, &new_content, barrier](std::exception_ptr err, std::optional<transaction_get_result> res) {
=======
    tx.new_attempt_context();
    tx.get(id, [&tx, &new_content, &barrier](std::exception_ptr err, std::optional<transaction_get_result> res) {
>>>>>>> 43494024
        CHECK(res);
        CHECK_FALSE(err);
        tx.replace(*res,
                   couchbase::core::utils::json::generate_binary(new_content),
                   [&tx, barrier](std::exception_ptr err, std::optional<transaction_get_result> replaced) {
                       CHECK(replaced);
                       CHECK_FALSE(err);
                       tx.commit([barrier](std::exception_ptr err) {
                           CHECK_FALSE(err);
                           txn_completed(err, barrier);
                       });
                   });
    });
<<<<<<< HEAD
    wait_for_result(f);
    REQUIRE(TransactionsTestEnvironment::get_doc(id).content_as<tao::json::value>() == new_content);
=======
    f.get();
    {
        couchbase::core::operations::get_request req{ id };
        auto resp = test::utils::execute(integration.cluster, req);
        REQUIRE_SUCCESS(resp.ctx.ec());
        REQUIRE(resp.value == couchbase::core::utils::json::generate_binary(new_content));
    }
>>>>>>> 43494024
}

TEST_CASE("transactions: can do rollback simple transaction", "[transactions]")
{
<<<<<<< HEAD
    auto txns = TransactionsTestEnvironment::get_transactions();
    auto id = TransactionsTestEnvironment::get_document_id();
=======
    test::utils::integration_test_guard integration;
>>>>>>> 43494024

    auto cluster = integration.cluster;
    couchbase::core::transactions::transactions txns(cluster, couchbase::transactions::transactions_config().expiration_time(std::chrono::seconds(2)));

    test::utils::open_bucket(integration.cluster, integration.ctx.bucket);
    couchbase::core::document_id id{ integration.ctx.bucket, "_default", "_default", test::utils::uniq_id("txn") };
    tao::json::value new_content{
      { "some", "thing else" },
    };
    {
        couchbase::core::operations::upsert_request req{ id, tx_content_json };
        auto resp = test::utils::execute(integration.cluster, req);
        REQUIRE_SUCCESS(resp.ctx.ec());
    }
    transaction_context tx(txns);

    auto barrier = std::make_shared<std::promise<void>>();
    auto f = barrier->get_future();
<<<<<<< HEAD
    tx.get(id, [&tx, &new_content, barrier](std::exception_ptr err, std::optional<transaction_get_result> res) {
=======
    tx.new_attempt_context();
    tx.get(id, [&tx, &new_content, &barrier](std::exception_ptr err, std::optional<transaction_get_result> res) {
>>>>>>> 43494024
        CHECK(res);
        CHECK_FALSE(err);
        tx.replace(*res,
                   couchbase::core::utils::json::generate_binary(new_content),
                   [&tx, barrier](std::exception_ptr err, std::optional<transaction_get_result> replaced) {
                       CHECK(replaced);
                       CHECK_FALSE(err);
                       // now rollback
                       tx.rollback([barrier](std::exception_ptr err) {
                           CHECK_FALSE(err); // no error rolling back
                           barrier->set_value();
                       });
                   });
    });
    wait_for_result(f);
    // this should not throw, as errors should be empty.
    REQUIRE_NOTHROW(tx.existing_error());
}

TEST_CASE("transactions: can get insert errors", "[transactions]")
{
<<<<<<< HEAD
    auto txns = TransactionsTestEnvironment::get_transactions();
    auto id = TransactionsTestEnvironment::get_document_id();
=======
    test::utils::integration_test_guard integration;

    auto cluster = integration.cluster;
    couchbase::core::transactions::transactions txns(cluster, couchbase::transactions::transactions_config().expiration_time(std::chrono::seconds(2)));
>>>>>>> 43494024

    test::utils::open_bucket(integration.cluster, integration.ctx.bucket);
    couchbase::core::document_id id{ integration.ctx.bucket, "_default", "_default", test::utils::uniq_id("txn") };
    tao::json::value new_content{
      { "some", "thing else" },
    };
    {
        couchbase::core::operations::upsert_request req{ id, tx_content_json };
        auto resp = test::utils::execute(integration.cluster, req);
        REQUIRE_SUCCESS(resp.ctx.ec());
    }
    transaction_context tx(txns);

    auto barrier = std::make_shared<std::promise<void>>();
    auto f = barrier->get_future();
    tx.new_attempt_context();

    tx.insert(id,
              couchbase::core::utils::json::generate_binary(tx_content),
              [barrier](std::exception_ptr err, std::optional<transaction_get_result> result) {
                  // this should result in a transaction_operation_failed exception since it already exists, so lets check it
                  CHECK(err);
                  CHECK_FALSE(result);
                  if (err) {
                      barrier->set_exception(err);
                  } else {
                      barrier->set_value();
                  }
              });
<<<<<<< HEAD
    CHECK_THROWS_AS(wait_for_result(f), transaction_operation_failed);
    CHECK_THROWS_AS(tx.existing_error(), transaction_operation_failed);
=======
    CHECK_THROWS_AS(f.get(), couchbase::core::transactions::document_exists);
    REQUIRE_NOTHROW(tx.existing_error());
>>>>>>> 43494024
}

TEST_CASE("transactions: can get remove errors", "[transactions]")
{
<<<<<<< HEAD
    auto txns = TransactionsTestEnvironment::get_transactions();
    auto id = TransactionsTestEnvironment::get_document_id();
=======
    test::utils::integration_test_guard integration;

    auto cluster = integration.cluster;
    couchbase::core::transactions::transactions txns(cluster, couchbase::transactions::transactions_config().expiration_time(std::chrono::seconds(2)));
>>>>>>> 43494024

    test::utils::open_bucket(integration.cluster, integration.ctx.bucket);
    couchbase::core::document_id id{ integration.ctx.bucket, "_default", "_default", test::utils::uniq_id("txn") };
    tao::json::value new_content{
      { "some", "thing else" },
    };
    {
        couchbase::core::operations::upsert_request req{ id, tx_content_json };
        auto resp = test::utils::execute(integration.cluster, req);
        REQUIRE_SUCCESS(resp.ctx.ec());
    }
    transaction_context tx(txns);

    auto barrier = std::make_shared<std::promise<void>>();
    auto f = barrier->get_future();
<<<<<<< HEAD
    tx.get(id, [&tx, barrier](std::exception_ptr err, std::optional<transaction_get_result> result) {
=======
    tx.new_attempt_context();
    tx.get(id, [&tx, &barrier](std::exception_ptr err, std::optional<transaction_get_result> result) {
>>>>>>> 43494024
        // this should result in a transaction_operation_failed exception since it already exists, so lets check it
        CHECK_FALSE(err);
        CHECK(result);
        // make a cas mismatch error
        result->cas(100);
        tx.remove(*result, [barrier](std::exception_ptr err) {
            CHECK(err);
            if (err) {
                barrier->set_exception(err);
            } else {
                barrier->set_value();
            }
        });
    });
    CHECK_THROWS_AS(wait_for_result(f), transaction_operation_failed);
    CHECK_THROWS_AS(tx.existing_error(), transaction_operation_failed);
}

TEST_CASE("transactions: can get replace errors", "[transactions]")
{
<<<<<<< HEAD
    auto txns = TransactionsTestEnvironment::get_transactions();
    auto id = TransactionsTestEnvironment::get_document_id();
=======
    test::utils::integration_test_guard integration;
>>>>>>> 43494024

    auto cluster = integration.cluster;
    couchbase::core::transactions::transactions txns(cluster, couchbase::transactions::transactions_config().expiration_time(std::chrono::seconds(2)));

    test::utils::open_bucket(integration.cluster, integration.ctx.bucket);
    couchbase::core::document_id id{ integration.ctx.bucket, "_default", "_default", test::utils::uniq_id("txn") };
    tao::json::value new_content{
      { "some", "thing else" },
    };
    {
        couchbase::core::operations::upsert_request req{ id, tx_content_json };
        auto resp = test::utils::execute(integration.cluster, req);
        REQUIRE_SUCCESS(resp.ctx.ec());
    }
    transaction_context tx(txns);

    auto barrier = std::make_shared<std::promise<void>>();
    auto f = barrier->get_future();
<<<<<<< HEAD
    tx.get(id, [&tx, barrier](std::exception_ptr err, std::optional<transaction_get_result> result) {
=======
    tx.new_attempt_context();

    tx.get(id, [&tx, &barrier](std::exception_ptr err, std::optional<transaction_get_result> result) {
>>>>>>> 43494024
        // this should result in a transaction_operation_failed exception since it already exists, so lets check it
        CHECK_FALSE(err);
        CHECK(result);
        // make a cas mismatch error
        result->cas(100);
        tx.replace(*result,
                   couchbase::core::utils::json::generate_binary(tx_content),
                   [barrier](std::exception_ptr err, std::optional<transaction_get_result> result) {
                       CHECK(err);
                       CHECK_FALSE(result);
                       if (err) {
                           barrier->set_exception(err);
                       } else {
                           barrier->set_value();
                       }
                   });
    });
    CHECK_THROWS_AS(wait_for_result(f), transaction_operation_failed);
    CHECK_THROWS_AS(tx.existing_error(), transaction_operation_failed);
}

TEST_CASE("transactions: RYOW get after insert", "[transactions]")
{
    test::utils::integration_test_guard integration;

    auto cluster = integration.cluster;
    couchbase::core::transactions::transactions txns(cluster, couchbase::transactions::transactions_config().expiration_time(std::chrono::seconds(2)));

    test::utils::open_bucket(integration.cluster, integration.ctx.bucket);
    couchbase::core::document_id id{ integration.ctx.bucket, "_default", "_default", test::utils::uniq_id("txn") };
    transaction_context tx(txns);

    auto barrier = std::make_shared<std::promise<void>>();
    auto f = barrier->get_future();
    tx.new_attempt_context();
<<<<<<< HEAD
    auto barrier = std::make_shared<std::promise<void>>();
    auto f = barrier->get_future();
    auto logic = [&tx, &id, barrier]() {
=======

    auto logic = [&tx, &id]() {
>>>>>>> 43494024
        tx.insert(id,
                  couchbase::core::utils::json::generate_binary(tx_content),
                  [&tx, &id, barrier](std::exception_ptr err, std::optional<transaction_get_result> res) {
                      CHECK_FALSE(err);
                      CHECK(res);
                      tx.get(id, [barrier](std::exception_ptr err, std::optional<transaction_get_result> res) {
                          CHECK_FALSE(err);
                          CHECK(res->content<tao::json::value>() == tx_content);
                          barrier->set_value();
                      });
                  });
    };
    REQUIRE_NOTHROW(simple_txn_wrapper(tx, logic));
    REQUIRE_NOTHROW(tx.existing_error());
}

TEST_CASE("transactions: can get get errors", "[transactions]")
{
<<<<<<< HEAD
    auto txns = TransactionsTestEnvironment::get_transactions();
    auto id = TransactionsTestEnvironment::get_document_id();
=======
    test::utils::integration_test_guard integration;

    auto cluster = integration.cluster;
    couchbase::core::transactions::transactions txns(cluster, couchbase::transactions::transactions_config().expiration_time(std::chrono::seconds(2)));
>>>>>>> 43494024

    test::utils::open_bucket(integration.cluster, integration.ctx.bucket);
    couchbase::core::document_id id{ integration.ctx.bucket, "_default", "_default", test::utils::uniq_id("txn") };
    transaction_context tx(txns);

    auto barrier = std::make_shared<std::promise<void>>();
    auto f = barrier->get_future();
<<<<<<< HEAD
    tx.get(id, [barrier](std::exception_ptr err, std::optional<transaction_get_result> result) {
=======
    tx.new_attempt_context();
    tx.get(id, [&barrier](std::exception_ptr err, std::optional<transaction_get_result> result) {
>>>>>>> 43494024
        // this should result in a transaction_operation_failed exception since it already exists, so lets check it
        CHECK(err);
        CHECK_FALSE(result);
        if (err) {
            barrier->set_exception(err);
        } else {
            barrier->set_value();
        }
    });
    CHECK_THROWS_AS(wait_for_result(f), transaction_operation_failed);
    CHECK_THROWS_AS(tx.existing_error(), transaction_operation_failed);
}

TEST_CASE("transactions: can do query", "[transactions]")
{
<<<<<<< HEAD
    auto txns = TransactionsTestEnvironment::get_transactions();
    auto id = TransactionsTestEnvironment::get_document_id();
=======
    test::utils::integration_test_guard integration;

    auto cluster = integration.cluster;
    couchbase::core::transactions::transactions txns(cluster, couchbase::transactions::transactions_config().expiration_time(std::chrono::seconds(2)));
>>>>>>> 43494024

    test::utils::open_bucket(integration.cluster, integration.ctx.bucket);
    couchbase::core::document_id id{ integration.ctx.bucket, "_default", "_default", test::utils::uniq_id("txn") };
    {
        couchbase::core::operations::upsert_request req{ id, tx_content_json };
        auto resp = test::utils::execute(integration.cluster, req);
        REQUIRE_SUCCESS(resp.ctx.ec());
    }
    transaction_context tx(txns);

    auto barrier = std::make_shared<std::promise<void>>();
    auto f = barrier->get_future();
    tx.new_attempt_context();

    auto query = fmt::format("SELECT * FROM `{}` USE KEYS '{}'", id.bucket(), id.key());
    couchbase::transactions::transaction_query_options opts;
    tx.query(query, opts, [barrier](std::exception_ptr err, std::optional<couchbase::core::operations::query_response> payload) {
        // this should result in a transaction_operation_failed exception since the doc isn't there
        CHECK(payload);
        CHECK_FALSE(err);
        if (err) {
            barrier->set_exception(err);
        } else {
            barrier->set_value();
        }
    });
    REQUIRE_NOTHROW(wait_for_result(f));
    REQUIRE_NOTHROW(tx.existing_error());
}

TEST_CASE("transactions: can see some query errors but no transactions failed", "[transactions]")
{
<<<<<<< HEAD
    auto txns = TransactionsTestEnvironment::get_transactions();
    auto id = TransactionsTestEnvironment::get_document_id();
=======
    test::utils::integration_test_guard integration;

    auto cluster = integration.cluster;
    couchbase::core::transactions::transactions txns(cluster, couchbase::transactions::transactions_config().expiration_time(std::chrono::seconds(2)));
>>>>>>> 43494024

    test::utils::open_bucket(integration.cluster, integration.ctx.bucket);
    couchbase::core::document_id id{ integration.ctx.bucket, "_default", "_default", test::utils::uniq_id("txn") };
    transaction_context tx(txns);

    auto barrier = std::make_shared<std::promise<void>>();
    auto f = barrier->get_future();
    tx.new_attempt_context();
    couchbase::transactions::transaction_query_options opts;
    tx.query("jkjkjl;kjlk;  jfjjffjfj",
             opts,
<<<<<<< HEAD
             [barrier](std::exception_ptr err, std::optional<couchbase::core::operations::query_response> payload) {
                 // this should result in a query_exception since the query isn't parseable.
=======
             [&barrier](std::exception_ptr err, std::optional<couchbase::core::operations::query_response> payload) {
                 // this should result in a op_exception since the query isn't parseable.
>>>>>>> 43494024
                 CHECK(err);
                 CHECK_FALSE(payload);
                 if (err) {
                     barrier->set_exception(err);
                 } else {
                     barrier->set_value();
                 }
             });
    try {
        wait_for_result(f);
        FAIL("expected future to throw exception");
    } catch (const op_exception&) {
        // eat the expected op_exception
    } catch (...) {
        auto e = std::current_exception();
        std::cout << "got " << typeid(e).name() << std::endl;
        FAIL("expected op_exception to be thrown from the future");
    }
    REQUIRE_NOTHROW(tx.existing_error());
}

TEST_CASE("transactions: can set per transaction config", "[transactions]")
{
<<<<<<< HEAD
    auto txns = TransactionsTestEnvironment::get_transactions();
    auto id = TransactionsTestEnvironment::get_document_id();
=======
    test::utils::integration_test_guard integration;

    auto cluster = integration.cluster;
    couchbase::core::transactions::transactions txns(cluster, couchbase::transactions::transactions_config().expiration_time(std::chrono::seconds(2)));

    auto barrier = std::make_shared<std::promise<void>>();
    auto f = barrier->get_future();
>>>>>>> 43494024
    couchbase::transactions::transaction_options per_txn_cfg;
    per_txn_cfg.scan_consistency(couchbase::query_scan_consistency::not_bounded)
      .expiration_time(std::chrono::milliseconds(1))
      .kv_timeout(std::chrono::milliseconds(2))
      .durability_level(couchbase::durability_level::none);
    transaction_context tx(txns, per_txn_cfg);
    REQUIRE(tx.config().level == per_txn_cfg.durability_level());
    REQUIRE(tx.config().kv_timeout == per_txn_cfg.kv_timeout());
    REQUIRE(tx.config().expiration_time == per_txn_cfg.expiration_time());
    REQUIRE(tx.config().query_config.scan_consistency == per_txn_cfg.scan_consistency());
}

TEST_CASE("transactions: can not per transactions config", "[transactions]")
{
<<<<<<< HEAD
    auto txns = TransactionsTestEnvironment::get_transactions();
=======
    test::utils::integration_test_guard integration;

    auto cluster = integration.cluster;
    couchbase::core::transactions::transactions txns(cluster, couchbase::transactions::transactions_config().expiration_time(std::chrono::seconds(2)));

    auto barrier = std::make_shared<std::promise<void>>();
    auto f = barrier->get_future();
>>>>>>> 43494024
    transaction_context tx(txns);
    REQUIRE(tx.config().level == txns.config().level);
    REQUIRE(tx.config().kv_timeout == txns.config().kv_timeout);
    REQUIRE(tx.config().expiration_time == txns.config().expiration_time);
    REQUIRE(tx.config().query_config.scan_consistency == txns.config().query_config.scan_consistency);
}
<|MERGE_RESOLUTION|>--- conflicted
+++ resolved
@@ -28,15 +28,9 @@
 #include <stdexcept>
 
 using namespace couchbase::core::transactions;
-<<<<<<< HEAD
 static const tao::json::value tx_content{ { "some", "thing" } };
-=======
-static const tao::json::value tx_content{
-    { "some", "thing" },
-};
 static const std::vector<std::byte> tx_content_json = couchbase::core::utils::json::generate_binary(tx_content);
 
->>>>>>> 43494024
 
 void
 txn_completed(std::exception_ptr err, std::shared_ptr<std::promise<void>> barrier)
@@ -67,44 +61,28 @@
             }
             return barrier->set_value(result);
         });
-        if (auto res = wait_for_result(f)) {
-            return *res;
-        }
+        return *f.get();
     }
     throw std::runtime_error("exceeded max attempts and didn't timeout!");
 }
 
 TEST_CASE("transactions: can do simple transaction with transaction wrapper", "[transactions]")
 {
-<<<<<<< HEAD
-    auto txns = TransactionsTestEnvironment::get_transactions();
-
-    auto id = TransactionsTestEnvironment::get_document_id();
-    spdlog::trace("inserting {}", id);
+    test::utils::integration_test_guard integration;
+
+    auto cluster = integration.cluster;
+    couchbase::core::transactions::transactions txns(cluster, couchbase::transactions::transactions_config().expiration_time(std::chrono::seconds(2)));
+
+    test::utils::open_bucket(integration.cluster, integration.ctx.bucket);
+    couchbase::core::document_id id{ integration.ctx.bucket, "_default", "_default", test::utils::uniq_id("txn") };
     tao::json::value new_content{
         { "some", "thing else" },
     };
-
-    auto ok = TransactionsTestEnvironment::upsert_doc(id, tx_content);
-    REQUIRE(ok);
-    std::this_thread::sleep_for(std::chrono::seconds(5));
-=======
-    test::utils::integration_test_guard integration;
-
-    auto cluster = integration.cluster;
-    couchbase::core::transactions::transactions txns(cluster, couchbase::transactions::transactions_config().expiration_time(std::chrono::seconds(2)));
-
-    test::utils::open_bucket(integration.cluster, integration.ctx.bucket);
-    couchbase::core::document_id id{ integration.ctx.bucket, "_default", "_default", test::utils::uniq_id("txn") };
-    tao::json::value new_content{
-        { "some", "thing else" },
-    };
-    {
-        couchbase::core::operations::upsert_request req{ id, tx_content_json };
-        auto resp = test::utils::execute(integration.cluster, req);
-        REQUIRE_SUCCESS(resp.ctx.ec());
-    }
->>>>>>> 43494024
+    {
+        couchbase::core::operations::upsert_request req{ id, tx_content_json };
+        auto resp = test::utils::execute(integration.cluster, req);
+        REQUIRE_SUCCESS(resp.ctx.ec());
+    }
     transaction_context tx(txns);
     auto txn_logic = [&id, &tx, new_content]() {
         tx.get(id, [&tx, new_content](std::exception_ptr err, std::optional<transaction_get_result> res) {
@@ -129,12 +107,7 @@
 
 TEST_CASE("transactions: can do simple transaction with finalize", "[transactions]")
 {
-<<<<<<< HEAD
-    auto txns = TransactionsTestEnvironment::get_transactions();
-    auto id = TransactionsTestEnvironment::get_document_id();
-=======
-    test::utils::integration_test_guard integration;
->>>>>>> 43494024
+    test::utils::integration_test_guard integration;
 
     auto cluster = integration.cluster;
     couchbase::core::transactions::transactions txns(cluster, couchbase::transactions::transactions_config().expiration_time(std::chrono::seconds(2)));
@@ -165,11 +138,7 @@
                    });
     });
     tx.finalize(
-<<<<<<< HEAD
-      [barrier](std::optional<transaction_exception> err, std::optional<couchbase::transactions::transaction_result> /* result */) {
-=======
       [&barrier](std::optional<transaction_exception> err, std::optional<couchbase::transactions::transaction_result> ) {
->>>>>>> 43494024
           if (err) {
               return barrier->set_exception(std::make_exception_ptr(*err));
           }
@@ -186,12 +155,7 @@
 
 TEST_CASE("transactions: can do simple transaction explicit commit", "[transactions]")
 {
-<<<<<<< HEAD
-    auto txns = TransactionsTestEnvironment::get_transactions();
-    auto id = TransactionsTestEnvironment::get_document_id();
-=======
-    test::utils::integration_test_guard integration;
->>>>>>> 43494024
+    test::utils::integration_test_guard integration;
 
     auto cluster = integration.cluster;
     couchbase::core::transactions::transactions txns(cluster, couchbase::transactions::transactions_config().expiration_time(std::chrono::seconds(2)));
@@ -210,12 +174,8 @@
 
     auto barrier = std::make_shared<std::promise<void>>();
     auto f = barrier->get_future();
-<<<<<<< HEAD
-    tx.get(id, [&tx, &new_content, barrier](std::exception_ptr err, std::optional<transaction_get_result> res) {
-=======
     tx.new_attempt_context();
     tx.get(id, [&tx, &new_content, &barrier](std::exception_ptr err, std::optional<transaction_get_result> res) {
->>>>>>> 43494024
         CHECK(res);
         CHECK_FALSE(err);
         tx.replace(*res,
@@ -229,10 +189,6 @@
                        });
                    });
     });
-<<<<<<< HEAD
-    wait_for_result(f);
-    REQUIRE(TransactionsTestEnvironment::get_doc(id).content_as<tao::json::value>() == new_content);
-=======
     f.get();
     {
         couchbase::core::operations::get_request req{ id };
@@ -240,17 +196,11 @@
         REQUIRE_SUCCESS(resp.ctx.ec());
         REQUIRE(resp.value == couchbase::core::utils::json::generate_binary(new_content));
     }
->>>>>>> 43494024
 }
 
 TEST_CASE("transactions: can do rollback simple transaction", "[transactions]")
 {
-<<<<<<< HEAD
-    auto txns = TransactionsTestEnvironment::get_transactions();
-    auto id = TransactionsTestEnvironment::get_document_id();
-=======
-    test::utils::integration_test_guard integration;
->>>>>>> 43494024
+    test::utils::integration_test_guard integration;
 
     auto cluster = integration.cluster;
     couchbase::core::transactions::transactions txns(cluster, couchbase::transactions::transactions_config().expiration_time(std::chrono::seconds(2)));
@@ -269,12 +219,8 @@
 
     auto barrier = std::make_shared<std::promise<void>>();
     auto f = barrier->get_future();
-<<<<<<< HEAD
-    tx.get(id, [&tx, &new_content, barrier](std::exception_ptr err, std::optional<transaction_get_result> res) {
-=======
     tx.new_attempt_context();
     tx.get(id, [&tx, &new_content, &barrier](std::exception_ptr err, std::optional<transaction_get_result> res) {
->>>>>>> 43494024
         CHECK(res);
         CHECK_FALSE(err);
         tx.replace(*res,
@@ -289,22 +235,17 @@
                        });
                    });
     });
-    wait_for_result(f);
+    f.get();
     // this should not throw, as errors should be empty.
     REQUIRE_NOTHROW(tx.existing_error());
 }
 
 TEST_CASE("transactions: can get insert errors", "[transactions]")
 {
-<<<<<<< HEAD
-    auto txns = TransactionsTestEnvironment::get_transactions();
-    auto id = TransactionsTestEnvironment::get_document_id();
-=======
-    test::utils::integration_test_guard integration;
-
-    auto cluster = integration.cluster;
-    couchbase::core::transactions::transactions txns(cluster, couchbase::transactions::transactions_config().expiration_time(std::chrono::seconds(2)));
->>>>>>> 43494024
+    test::utils::integration_test_guard integration;
+
+    auto cluster = integration.cluster;
+    couchbase::core::transactions::transactions txns(cluster, couchbase::transactions::transactions_config().expiration_time(std::chrono::seconds(2)));
 
     test::utils::open_bucket(integration.cluster, integration.ctx.bucket);
     couchbase::core::document_id id{ integration.ctx.bucket, "_default", "_default", test::utils::uniq_id("txn") };
@@ -334,26 +275,16 @@
                       barrier->set_value();
                   }
               });
-<<<<<<< HEAD
-    CHECK_THROWS_AS(wait_for_result(f), transaction_operation_failed);
-    CHECK_THROWS_AS(tx.existing_error(), transaction_operation_failed);
-=======
     CHECK_THROWS_AS(f.get(), couchbase::core::transactions::document_exists);
     REQUIRE_NOTHROW(tx.existing_error());
->>>>>>> 43494024
 }
 
 TEST_CASE("transactions: can get remove errors", "[transactions]")
 {
-<<<<<<< HEAD
-    auto txns = TransactionsTestEnvironment::get_transactions();
-    auto id = TransactionsTestEnvironment::get_document_id();
-=======
-    test::utils::integration_test_guard integration;
-
-    auto cluster = integration.cluster;
-    couchbase::core::transactions::transactions txns(cluster, couchbase::transactions::transactions_config().expiration_time(std::chrono::seconds(2)));
->>>>>>> 43494024
+    test::utils::integration_test_guard integration;
+
+    auto cluster = integration.cluster;
+    couchbase::core::transactions::transactions txns(cluster, couchbase::transactions::transactions_config().expiration_time(std::chrono::seconds(2)));
 
     test::utils::open_bucket(integration.cluster, integration.ctx.bucket);
     couchbase::core::document_id id{ integration.ctx.bucket, "_default", "_default", test::utils::uniq_id("txn") };
@@ -369,12 +300,8 @@
 
     auto barrier = std::make_shared<std::promise<void>>();
     auto f = barrier->get_future();
-<<<<<<< HEAD
-    tx.get(id, [&tx, barrier](std::exception_ptr err, std::optional<transaction_get_result> result) {
-=======
     tx.new_attempt_context();
     tx.get(id, [&tx, &barrier](std::exception_ptr err, std::optional<transaction_get_result> result) {
->>>>>>> 43494024
         // this should result in a transaction_operation_failed exception since it already exists, so lets check it
         CHECK_FALSE(err);
         CHECK(result);
@@ -389,18 +316,13 @@
             }
         });
     });
-    CHECK_THROWS_AS(wait_for_result(f), transaction_operation_failed);
+    CHECK_THROWS_AS(f.get(), transaction_operation_failed);
     CHECK_THROWS_AS(tx.existing_error(), transaction_operation_failed);
 }
 
 TEST_CASE("transactions: can get replace errors", "[transactions]")
 {
-<<<<<<< HEAD
-    auto txns = TransactionsTestEnvironment::get_transactions();
-    auto id = TransactionsTestEnvironment::get_document_id();
-=======
-    test::utils::integration_test_guard integration;
->>>>>>> 43494024
+    test::utils::integration_test_guard integration;
 
     auto cluster = integration.cluster;
     couchbase::core::transactions::transactions txns(cluster, couchbase::transactions::transactions_config().expiration_time(std::chrono::seconds(2)));
@@ -419,13 +341,9 @@
 
     auto barrier = std::make_shared<std::promise<void>>();
     auto f = barrier->get_future();
-<<<<<<< HEAD
-    tx.get(id, [&tx, barrier](std::exception_ptr err, std::optional<transaction_get_result> result) {
-=======
     tx.new_attempt_context();
 
     tx.get(id, [&tx, &barrier](std::exception_ptr err, std::optional<transaction_get_result> result) {
->>>>>>> 43494024
         // this should result in a transaction_operation_failed exception since it already exists, so lets check it
         CHECK_FALSE(err);
         CHECK(result);
@@ -443,7 +361,7 @@
                        }
                    });
     });
-    CHECK_THROWS_AS(wait_for_result(f), transaction_operation_failed);
+    CHECK_THROWS_AS(f.get(), transaction_operation_failed);
     CHECK_THROWS_AS(tx.existing_error(), transaction_operation_failed);
 }
 
@@ -461,14 +379,8 @@
     auto barrier = std::make_shared<std::promise<void>>();
     auto f = barrier->get_future();
     tx.new_attempt_context();
-<<<<<<< HEAD
-    auto barrier = std::make_shared<std::promise<void>>();
-    auto f = barrier->get_future();
-    auto logic = [&tx, &id, barrier]() {
-=======
-
-    auto logic = [&tx, &id]() {
->>>>>>> 43494024
+
+    auto logic = [barrier, &tx, &id]() {
         tx.insert(id,
                   couchbase::core::utils::json::generate_binary(tx_content),
                   [&tx, &id, barrier](std::exception_ptr err, std::optional<transaction_get_result> res) {
@@ -487,28 +399,19 @@
 
 TEST_CASE("transactions: can get get errors", "[transactions]")
 {
-<<<<<<< HEAD
-    auto txns = TransactionsTestEnvironment::get_transactions();
-    auto id = TransactionsTestEnvironment::get_document_id();
-=======
-    test::utils::integration_test_guard integration;
-
-    auto cluster = integration.cluster;
-    couchbase::core::transactions::transactions txns(cluster, couchbase::transactions::transactions_config().expiration_time(std::chrono::seconds(2)));
->>>>>>> 43494024
-
-    test::utils::open_bucket(integration.cluster, integration.ctx.bucket);
-    couchbase::core::document_id id{ integration.ctx.bucket, "_default", "_default", test::utils::uniq_id("txn") };
-    transaction_context tx(txns);
-
-    auto barrier = std::make_shared<std::promise<void>>();
-    auto f = barrier->get_future();
-<<<<<<< HEAD
-    tx.get(id, [barrier](std::exception_ptr err, std::optional<transaction_get_result> result) {
-=======
+    test::utils::integration_test_guard integration;
+
+    auto cluster = integration.cluster;
+    couchbase::core::transactions::transactions txns(cluster, couchbase::transactions::transactions_config().expiration_time(std::chrono::seconds(2)));
+
+    test::utils::open_bucket(integration.cluster, integration.ctx.bucket);
+    couchbase::core::document_id id{ integration.ctx.bucket, "_default", "_default", test::utils::uniq_id("txn") };
+    transaction_context tx(txns);
+
+    auto barrier = std::make_shared<std::promise<void>>();
+    auto f = barrier->get_future();
     tx.new_attempt_context();
     tx.get(id, [&barrier](std::exception_ptr err, std::optional<transaction_get_result> result) {
->>>>>>> 43494024
         // this should result in a transaction_operation_failed exception since it already exists, so lets check it
         CHECK(err);
         CHECK_FALSE(result);
@@ -518,21 +421,16 @@
             barrier->set_value();
         }
     });
-    CHECK_THROWS_AS(wait_for_result(f), transaction_operation_failed);
+    CHECK_THROWS_AS(f.get(), transaction_operation_failed);
     CHECK_THROWS_AS(tx.existing_error(), transaction_operation_failed);
 }
 
 TEST_CASE("transactions: can do query", "[transactions]")
 {
-<<<<<<< HEAD
-    auto txns = TransactionsTestEnvironment::get_transactions();
-    auto id = TransactionsTestEnvironment::get_document_id();
-=======
-    test::utils::integration_test_guard integration;
-
-    auto cluster = integration.cluster;
-    couchbase::core::transactions::transactions txns(cluster, couchbase::transactions::transactions_config().expiration_time(std::chrono::seconds(2)));
->>>>>>> 43494024
+    test::utils::integration_test_guard integration;
+
+    auto cluster = integration.cluster;
+    couchbase::core::transactions::transactions txns(cluster, couchbase::transactions::transactions_config().expiration_time(std::chrono::seconds(2)));
 
     test::utils::open_bucket(integration.cluster, integration.ctx.bucket);
     couchbase::core::document_id id{ integration.ctx.bucket, "_default", "_default", test::utils::uniq_id("txn") };
@@ -559,21 +457,16 @@
             barrier->set_value();
         }
     });
-    REQUIRE_NOTHROW(wait_for_result(f));
+    REQUIRE_NOTHROW(f.get());
     REQUIRE_NOTHROW(tx.existing_error());
 }
 
 TEST_CASE("transactions: can see some query errors but no transactions failed", "[transactions]")
 {
-<<<<<<< HEAD
-    auto txns = TransactionsTestEnvironment::get_transactions();
-    auto id = TransactionsTestEnvironment::get_document_id();
-=======
-    test::utils::integration_test_guard integration;
-
-    auto cluster = integration.cluster;
-    couchbase::core::transactions::transactions txns(cluster, couchbase::transactions::transactions_config().expiration_time(std::chrono::seconds(2)));
->>>>>>> 43494024
+    test::utils::integration_test_guard integration;
+
+    auto cluster = integration.cluster;
+    couchbase::core::transactions::transactions txns(cluster, couchbase::transactions::transactions_config().expiration_time(std::chrono::seconds(2)));
 
     test::utils::open_bucket(integration.cluster, integration.ctx.bucket);
     couchbase::core::document_id id{ integration.ctx.bucket, "_default", "_default", test::utils::uniq_id("txn") };
@@ -585,13 +478,8 @@
     couchbase::transactions::transaction_query_options opts;
     tx.query("jkjkjl;kjlk;  jfjjffjfj",
              opts,
-<<<<<<< HEAD
-             [barrier](std::exception_ptr err, std::optional<couchbase::core::operations::query_response> payload) {
-                 // this should result in a query_exception since the query isn't parseable.
-=======
              [&barrier](std::exception_ptr err, std::optional<couchbase::core::operations::query_response> payload) {
                  // this should result in a op_exception since the query isn't parseable.
->>>>>>> 43494024
                  CHECK(err);
                  CHECK_FALSE(payload);
                  if (err) {
@@ -601,7 +489,7 @@
                  }
              });
     try {
-        wait_for_result(f);
+        f.get();
         FAIL("expected future to throw exception");
     } catch (const op_exception&) {
         // eat the expected op_exception
@@ -615,18 +503,13 @@
 
 TEST_CASE("transactions: can set per transaction config", "[transactions]")
 {
-<<<<<<< HEAD
-    auto txns = TransactionsTestEnvironment::get_transactions();
-    auto id = TransactionsTestEnvironment::get_document_id();
-=======
-    test::utils::integration_test_guard integration;
-
-    auto cluster = integration.cluster;
-    couchbase::core::transactions::transactions txns(cluster, couchbase::transactions::transactions_config().expiration_time(std::chrono::seconds(2)));
-
-    auto barrier = std::make_shared<std::promise<void>>();
-    auto f = barrier->get_future();
->>>>>>> 43494024
+    test::utils::integration_test_guard integration;
+
+    auto cluster = integration.cluster;
+    couchbase::core::transactions::transactions txns(cluster, couchbase::transactions::transactions_config().expiration_time(std::chrono::seconds(2)));
+
+    auto barrier = std::make_shared<std::promise<void>>();
+    auto f = barrier->get_future();
     couchbase::transactions::transaction_options per_txn_cfg;
     per_txn_cfg.scan_consistency(couchbase::query_scan_consistency::not_bounded)
       .expiration_time(std::chrono::milliseconds(1))
@@ -641,17 +524,13 @@
 
 TEST_CASE("transactions: can not per transactions config", "[transactions]")
 {
-<<<<<<< HEAD
-    auto txns = TransactionsTestEnvironment::get_transactions();
-=======
-    test::utils::integration_test_guard integration;
-
-    auto cluster = integration.cluster;
-    couchbase::core::transactions::transactions txns(cluster, couchbase::transactions::transactions_config().expiration_time(std::chrono::seconds(2)));
-
-    auto barrier = std::make_shared<std::promise<void>>();
-    auto f = barrier->get_future();
->>>>>>> 43494024
+    test::utils::integration_test_guard integration;
+
+    auto cluster = integration.cluster;
+    couchbase::core::transactions::transactions txns(cluster, couchbase::transactions::transactions_config().expiration_time(std::chrono::seconds(2)));
+
+    auto barrier = std::make_shared<std::promise<void>>();
+    auto f = barrier->get_future();
     transaction_context tx(txns);
     REQUIRE(tx.config().level == txns.config().level);
     REQUIRE(tx.config().kv_timeout == txns.config().kv_timeout);
