--- conflicted
+++ resolved
@@ -4383,641 +4383,6 @@
     }
 }
 
-<<<<<<< HEAD
-// serverless requires 1 partition and 1 replica
-const std::string serverless_plan_params = R"({ "indexPartition": 1, "numReplicas": 1 })";
-
-TEST_CASE("integration: search index management", "[integration]")
-{
-    test::utils::integration_test_guard integration;
-
-    if (!integration.cluster_version().supports_search()) {
-        SKIP("cluster does not support search");
-    }
-
-    if (!integration.cluster_version().supports_gcccp()) {
-        test::utils::open_bucket(integration.cluster, integration.ctx.bucket);
-    }
-
-    SECTION("search indexes crud")
-    {
-        auto index1_base_name = test::utils::uniq_id("index1");
-        auto index1_name = index1_base_name;
-        auto index2_name = test::utils::uniq_id("index2");
-        auto alias_name = test::utils::uniq_id("alias");
-
-        {
-            couchbase::core::management::search::index index;
-            index.name = index1_name;
-            index.type = "fulltext-index";
-            index.source_type = "couchbase";
-            index.source_name = integration.ctx.bucket;
-            if (integration.cluster_version().is_serverless_config_profile()) {
-                index.plan_params_json = serverless_plan_params;
-            }
-            couchbase::core::operations::management::search_index_upsert_request req{};
-            req.index = index;
-            auto resp = test::utils::execute(integration.cluster, req);
-            REQUIRE_SUCCESS(resp.ctx.ec);
-            if (resp.name != index1_name) {
-                index1_name = resp.name;
-            }
-        }
-
-        {
-            couchbase::core::management::search::index index;
-            index.name = index1_base_name;
-            index.type = "fulltext-index";
-            index.source_type = "couchbase";
-            index.source_name = integration.ctx.bucket;
-            if (integration.cluster_version().is_serverless_config_profile()) {
-                index.plan_params_json = serverless_plan_params;
-            }
-            couchbase::core::operations::management::search_index_upsert_request req{};
-            req.index = index;
-            auto resp = test::utils::execute(integration.cluster, req);
-            REQUIRE(resp.ctx.ec == couchbase::errc::common::index_exists);
-        }
-
-        {
-            couchbase::core::management::search::index index;
-            index.name = index2_name;
-            index.type = "fulltext-index";
-            index.source_type = "couchbase";
-            index.source_name = integration.ctx.bucket;
-            index.plan_params_json = R"({ "indexPartition": 3 })";
-            if (integration.cluster_version().is_serverless_config_profile()) {
-                index.plan_params_json = serverless_plan_params;
-            }
-            index.params_json = R"({ "store": { "kvStoreName": "moss" }})";
-            couchbase::core::operations::management::search_index_upsert_request req{};
-            req.index = index;
-            auto resp = test::utils::execute(integration.cluster, req);
-            REQUIRE_SUCCESS(resp.ctx.ec);
-            if (resp.name != index2_name) {
-                // FIXME: server 7.2 might automatically prepend "{scope}.{collection}." in front of the index name
-                // to workaround it, we "patch" our variable with the name returned by the server
-                index2_name = resp.name;
-            }
-        }
-
-        {
-            couchbase::core::management::search::index index;
-            index.name = alias_name;
-            index.type = "fulltext-alias";
-            index.source_type = "nil";
-            index.params_json = couchbase::core::utils::json::generate(tao::json::value{
-              {
-                "targets",
-                {
-                  { index1_name, tao::json::empty_object },
-                  { index2_name, tao::json::empty_object },
-                },
-              },
-            });
-            if (integration.cluster_version().is_serverless_config_profile()) {
-                index.plan_params_json = serverless_plan_params;
-            }
-            couchbase::core::operations::management::search_index_upsert_request req{};
-            req.index = index;
-            auto resp = test::utils::execute(integration.cluster, req);
-            REQUIRE_SUCCESS(resp.ctx.ec);
-            if (resp.name != alias_name) {
-                alias_name = resp.name;
-            }
-        }
-
-        {
-            couchbase::core::operations::management::search_index_get_request req{};
-            req.index_name = index1_name;
-            auto resp = test::utils::execute(integration.cluster, req);
-            REQUIRE_SUCCESS(resp.ctx.ec);
-            REQUIRE(resp.index.name == index1_name);
-            REQUIRE(resp.index.type == "fulltext-index");
-        }
-
-        {
-            couchbase::core::operations::management::search_index_get_request req{};
-            req.index_name = index2_name;
-            auto resp = test::utils::execute(integration.cluster, req);
-            REQUIRE_SUCCESS(resp.ctx.ec);
-            REQUIRE(resp.index.name == index2_name);
-            REQUIRE(resp.index.type == "fulltext-index");
-        }
-
-        {
-            couchbase::core::operations::management::search_index_get_request req{};
-            req.index_name = alias_name;
-            auto resp = test::utils::execute(integration.cluster, req);
-            REQUIRE_SUCCESS(resp.ctx.ec);
-            REQUIRE(resp.index.name == alias_name);
-            REQUIRE(resp.index.type == "fulltext-alias");
-        }
-
-        {
-            couchbase::core::operations::management::search_index_get_request req{};
-            req.index_name = "missing_index";
-            auto resp = test::utils::execute(integration.cluster, req);
-            REQUIRE(resp.ctx.ec == couchbase::errc::common::index_not_found);
-        }
-
-        {
-            couchbase::core::operations::management::search_index_get_all_request req{};
-            auto resp = test::utils::execute(integration.cluster, req);
-            REQUIRE_SUCCESS(resp.ctx.ec);
-            REQUIRE_FALSE(resp.indexes.empty());
-
-            REQUIRE(1 == std::count_if(resp.indexes.begin(), resp.indexes.end(), [&index1_name](const auto& i) {
-                        return i.name == index1_name;
-                    }));
-            REQUIRE(1 == std::count_if(resp.indexes.begin(), resp.indexes.end(), [&index2_name](const auto& i) {
-                        return i.name == index2_name;
-                    }));
-            REQUIRE(1 == std::count_if(resp.indexes.begin(), resp.indexes.end(), [&alias_name](const auto& i) {
-                        return i.name == alias_name;
-                    }));
-        }
-
-        {
-            couchbase::core::operations::management::search_index_drop_request req{};
-            req.index_name = index1_name;
-            auto resp = test::utils::execute(integration.cluster, req);
-            REQUIRE_SUCCESS(resp.ctx.ec);
-        }
-
-        {
-            couchbase::core::operations::management::search_index_drop_request req{};
-            req.index_name = index2_name;
-            auto resp = test::utils::execute(integration.cluster, req);
-            REQUIRE_SUCCESS(resp.ctx.ec);
-        }
-
-        {
-            couchbase::core::operations::management::search_index_drop_request req{};
-            req.index_name = alias_name;
-            auto resp = test::utils::execute(integration.cluster, req);
-            REQUIRE_SUCCESS(resp.ctx.ec);
-        }
-
-        couchbase::core::operations::management::search_index_drop_request req{};
-        req.index_name = "missing_index";
-        auto resp = test::utils::execute(integration.cluster, req);
-        REQUIRE(resp.ctx.ec == couchbase::errc::common::index_not_found);
-    }
-
-    SECTION("upsert index no name")
-    {
-        couchbase::core::management::search::index index;
-        index.type = "fulltext-index";
-        index.source_type = "couchbase";
-        index.source_name = integration.ctx.bucket;
-        if (integration.cluster_version().is_serverless_config_profile()) {
-            index.plan_params_json = serverless_plan_params;
-        }
-        couchbase::core::operations::management::search_index_upsert_request req{};
-        req.index = index;
-        auto resp = test::utils::execute(integration.cluster, req);
-        REQUIRE(resp.ctx.ec == couchbase::errc::common::invalid_argument);
-    }
-
-    SECTION("control")
-    {
-        auto index_name = test::utils::uniq_id("index");
-
-        {
-            couchbase::core::management::search::index index;
-            index.name = index_name;
-            index.type = "fulltext-index";
-            index.source_type = "couchbase";
-            index.source_name = integration.ctx.bucket;
-            if (integration.cluster_version().is_serverless_config_profile()) {
-                index.plan_params_json = serverless_plan_params;
-            }
-            couchbase::core::operations::management::search_index_upsert_request req{};
-            req.index = index;
-            auto resp = test::utils::execute(integration.cluster, req);
-            REQUIRE_SUCCESS(resp.ctx.ec);
-        }
-
-        SECTION("ingest control")
-        {
-            {
-                couchbase::core::operations::management::search_index_control_ingest_request req{};
-                req.index_name = index_name;
-                req.pause = true;
-                auto resp = test::utils::execute(integration.cluster, req);
-                REQUIRE_SUCCESS(resp.ctx.ec);
-            }
-
-            {
-                couchbase::core::operations::management::search_index_control_ingest_request req{};
-                req.index_name = index_name;
-                req.pause = false;
-                auto resp = test::utils::execute(integration.cluster, req);
-                REQUIRE_SUCCESS(resp.ctx.ec);
-            }
-        }
-
-        SECTION("query control")
-        {
-            {
-                couchbase::core::operations::management::search_index_control_query_request req{};
-                req.index_name = index_name;
-                req.allow = true;
-                auto resp = test::utils::execute(integration.cluster, req);
-                REQUIRE_SUCCESS(resp.ctx.ec);
-            }
-
-            {
-                couchbase::core::operations::management::search_index_control_query_request req{};
-                req.index_name = index_name;
-                req.allow = false;
-                auto resp = test::utils::execute(integration.cluster, req);
-                REQUIRE_SUCCESS(resp.ctx.ec);
-            }
-        }
-
-        SECTION("partition control")
-        {
-            {
-                couchbase::core::operations::management::search_index_control_plan_freeze_request req{};
-                req.index_name = index_name;
-                req.freeze = true;
-                auto resp = test::utils::execute(integration.cluster, req);
-                REQUIRE_SUCCESS(resp.ctx.ec);
-            }
-
-            {
-                couchbase::core::operations::management::search_index_control_plan_freeze_request req{};
-                req.index_name = index_name;
-                req.freeze = false;
-                auto resp = test::utils::execute(integration.cluster, req);
-                REQUIRE_SUCCESS(resp.ctx.ec);
-            }
-        }
-
-        couchbase::core::operations::management::search_index_drop_request req{};
-        req.index_name = index_name;
-        auto resp = test::utils::execute(integration.cluster, req);
-        REQUIRE_SUCCESS(resp.ctx.ec);
-    }
-}
-
-TEST_CASE("integration: search index management public API", "[integration]")
-{
-    test::utils::integration_test_guard integration;
-
-    if (!integration.cluster_version().supports_search()) {
-        SKIP("cluster does not support search");
-    }
-
-    if (!integration.cluster_version().supports_gcccp()) {
-        test::utils::open_bucket(integration.cluster, integration.ctx.bucket);
-    }
-
-    couchbase::cluster c(integration.cluster);
-    auto index_name = test::utils::uniq_id("index");
-
-    SECTION("search indexes crud")
-    {
-        {
-            couchbase::management::search::index index;
-            index.name = index_name;
-            index.source_name = integration.ctx.bucket;
-
-            auto error = c.search_indexes().upsert_index(index).get();
-            REQUIRE_SUCCESS(error.ec());
-        }
-        {
-            couchbase::management::search::index index;
-            index.name = index_name;
-            index.source_name = integration.ctx.bucket;
-
-            auto error = c.search_indexes().upsert_index(index).get();
-            REQUIRE(error.ec() == couchbase::errc::common::index_exists);
-        }
-        {
-            auto [error, index] = c.search_indexes().get_index(index_name).get();
-            REQUIRE_SUCCESS(error.ec());
-            REQUIRE(index.name == index_name);
-            REQUIRE(index.type == "fulltext-index");
-        }
-        {
-            auto [error, index] = c.search_indexes().get_index("missing-index").get();
-            REQUIRE(error.ec() == couchbase::errc::common::index_not_found);
-        }
-        {
-            auto [error, indexes] = c.search_indexes().get_all_indexes().get();
-            REQUIRE_SUCCESS(error.ec());
-            REQUIRE_FALSE(indexes.empty());
-            REQUIRE(1 == std::count_if(indexes.begin(), indexes.end(), [&index_name](const auto& i) {
-                        return i.name == index_name;
-                    }));
-        }
-    }
-    SECTION("control")
-    {
-        couchbase::management::search::index index;
-        index.name = index_name;
-        index.source_name = integration.ctx.bucket;
-
-        auto upsert_ctx = c.search_indexes().upsert_index(index).get();
-        REQUIRE_SUCCESS(upsert_ctx.ec());
-        SECTION("ingest control")
-        {
-            {
-                auto error = c.search_indexes().pause_ingest(index_name).get();
-                REQUIRE_SUCCESS(error.ec());
-            }
-            {
-                auto error = c.search_indexes().resume_ingest(index_name).get();
-                REQUIRE_SUCCESS(error.ec());
-            }
-        }
-        SECTION("query control")
-        {
-            {
-                auto error = c.search_indexes().allow_querying(index_name).get();
-                REQUIRE_SUCCESS(error.ec());
-            }
-            {
-                auto error = c.search_indexes().disallow_querying(index_name).get();
-                REQUIRE_SUCCESS(error.ec());
-            }
-        }
-        SECTION("partition control")
-        {
-            {
-                auto error = c.search_indexes().freeze_plan(index_name).get();
-                REQUIRE_SUCCESS(error.ec());
-            }
-            {
-                auto error = c.search_indexes().unfreeze_plan(index_name).get();
-                REQUIRE_SUCCESS(error.ec());
-            }
-        }
-    }
-    auto error = c.search_indexes().drop_index(index_name).get();
-    REQUIRE_SUCCESS(error.ec());
-}
-
-TEST_CASE("integration: search index management analyze document", "[integration]")
-{
-    test::utils::integration_test_guard integration;
-
-    if (!integration.cluster_version().supports_search()) {
-        SKIP("cluster does not support search");
-    }
-
-    if (!integration.cluster_version().supports_search_analyze()) {
-        SKIP("cluster does not support search analyze");
-    }
-
-    auto index_name = test::utils::uniq_id("index");
-
-    {
-        couchbase::core::management::search::index index;
-        index.name = index_name;
-        index.type = "fulltext-index";
-        index.source_type = "couchbase";
-        index.source_name = integration.ctx.bucket;
-        if (integration.cluster_version().is_serverless_config_profile()) {
-            index.plan_params_json = serverless_plan_params;
-        }
-        couchbase::core::operations::management::search_index_upsert_request req{};
-        req.index = index;
-        auto resp = test::utils::execute(integration.cluster, req);
-        REQUIRE_SUCCESS(resp.ctx.ec);
-        index_name = resp.name;
-    }
-
-    REQUIRE(test::utils::wait_for_search_pindexes_ready(integration.cluster, integration.ctx.bucket, index_name));
-
-    couchbase::core::operations::management::search_index_analyze_document_response resp;
-    bool operation_completed = test::utils::wait_until(
-      [&integration, &index_name, &resp]() {
-          couchbase::core::operations::management::search_index_analyze_document_request req{};
-          req.index_name = index_name;
-          req.encoded_document = R"({ "name": "hello world" })";
-          resp = test::utils::execute(integration.cluster, req);
-          return resp.ctx.ec != couchbase::errc::common::internal_server_failure;
-      },
-      std::chrono::minutes{ 5 },
-      std::chrono::seconds{ 1 });
-    REQUIRE(operation_completed);
-    REQUIRE_SUCCESS(resp.ctx.ec);
-    REQUIRE_FALSE(resp.analysis.empty());
-}
-
-TEST_CASE("integration: search index management analyze document public API", "[integration]")
-{
-    test::utils::integration_test_guard integration;
-
-    if (!integration.cluster_version().supports_search()) {
-        SKIP("cluster does not support search");
-    }
-
-    if (!integration.cluster_version().supports_search_analyze()) {
-        SKIP("cluster does not support search analyze");
-    }
-
-    auto index_name = test::utils::uniq_id("index");
-
-    {
-        couchbase::cluster c(integration.cluster);
-        {
-            couchbase::management::search::index index;
-            index.name = index_name;
-            index.source_name = integration.ctx.bucket;
-            auto error = c.search_indexes().upsert_index(index).get();
-            REQUIRE_SUCCESS(error.ec());
-        }
-        REQUIRE(test::utils::wait_for_search_pindexes_ready(integration.cluster, integration.ctx.bucket, index_name));
-
-        couchbase::error error;
-        std::string analysis;
-        std::pair<couchbase::error, std::vector<std::string>> result;
-        bool operation_completed = test::utils::wait_until([&c, &index_name, &result]() {
-            tao::json::value basic_doc = {
-                { "name", "hello world" },
-            };
-            result = c.search_indexes().analyze_document(index_name, basic_doc).get();
-            return result.first.ec() != couchbase::errc::common::internal_server_failure;
-        });
-        REQUIRE(operation_completed);
-        REQUIRE_SUCCESS(result.first.ec());
-        REQUIRE_FALSE(result.second.empty());
-
-        auto drop_ctx = c.search_indexes().drop_index(index_name).get();
-        REQUIRE_SUCCESS(drop_ctx.ec());
-    }
-}
-
-TEST_CASE("integration: scope search index management public API", "[integration]")
-{
-    test::utils::integration_test_guard integration;
-
-    if (!integration.cluster_version().supports_scope_search()) {
-        SKIP("cluster does not support scope search");
-    }
-
-    if (!integration.cluster_version().supports_gcccp()) {
-        test::utils::open_bucket(integration.cluster, integration.ctx.bucket);
-    }
-
-    couchbase::cluster c(integration.cluster);
-    auto manager = c.bucket(integration.ctx.bucket).scope("_default").search_indexes();
-    auto index_name = test::utils::uniq_id("index");
-
-    SECTION("search indexes crud")
-    {
-        {
-            couchbase::management::search::index index;
-            index.name = index_name;
-            index.source_name = integration.ctx.bucket;
-
-            auto error = manager.upsert_index(index).get();
-            REQUIRE_SUCCESS(error.ec());
-        }
-        {
-            couchbase::management::search::index index;
-            index.name = index_name;
-            index.source_name = integration.ctx.bucket;
-
-            auto error = manager.upsert_index(index).get();
-            REQUIRE(error.ec() == couchbase::errc::common::index_exists);
-        }
-        {
-            auto [error, index] = manager.get_index(index_name).get();
-            REQUIRE_SUCCESS(error.ec());
-            REQUIRE(index.name == index_name);
-            REQUIRE(index.type == "fulltext-index");
-        }
-        {
-            auto [error, index] = manager.get_index("missing-index").get();
-            REQUIRE(error.ec() == couchbase::errc::common::index_not_found);
-        }
-        {
-            auto [error, indexes] = manager.get_all_indexes().get();
-            REQUIRE_SUCCESS(error.ec());
-            REQUIRE_FALSE(indexes.empty());
-            REQUIRE(1 == std::count_if(indexes.begin(), indexes.end(), [&index_name](const auto& i) {
-                        return i.name == index_name;
-                    }));
-        }
-    }
-    SECTION("control")
-    {
-        couchbase::management::search::index index;
-        index.name = index_name;
-        index.source_name = integration.ctx.bucket;
-
-        auto upsert_ctx = manager.upsert_index(index).get();
-        REQUIRE_SUCCESS(upsert_ctx.ec());
-        SECTION("ingest control")
-        {
-            {
-                auto error = manager.pause_ingest(index_name).get();
-                REQUIRE_SUCCESS(error.ec());
-            }
-            {
-                auto error = manager.resume_ingest(index_name).get();
-                REQUIRE_SUCCESS(error.ec());
-            }
-        }
-        SECTION("query control")
-        {
-            {
-                auto error = manager.allow_querying(index_name).get();
-                REQUIRE_SUCCESS(error.ec());
-            }
-            {
-                auto error = manager.disallow_querying(index_name).get();
-                REQUIRE_SUCCESS(error.ec());
-            }
-        }
-        SECTION("partition control")
-        {
-            {
-                auto error = manager.freeze_plan(index_name).get();
-                REQUIRE_SUCCESS(error.ec());
-            }
-            {
-                auto error = manager.unfreeze_plan(index_name).get();
-                REQUIRE_SUCCESS(error.ec());
-            }
-        }
-    }
-    auto error = manager.drop_index(index_name).get();
-    REQUIRE_SUCCESS(error.ec());
-}
-
-TEST_CASE("integration: scope search index management analyze document public API", "[integration]")
-{
-    test::utils::integration_test_guard integration;
-
-    if (!integration.cluster_version().supports_scope_search_analyze()) {
-        SKIP("cluster does not support scoped analyze_document");
-    }
-
-    if (integration.cluster_version().is_capella()) {
-        SKIP("Wait for search pindexes ready is used in this test, which doesn't work against Capella");
-    }
-
-    couchbase::cluster c(integration.cluster);
-    auto manager = c.bucket(integration.ctx.bucket).scope("_default").search_indexes();
-    auto index_name = test::utils::uniq_id("index");
-    {
-        {
-            couchbase::management::search::index index;
-            index.name = index_name;
-            index.source_name = integration.ctx.bucket;
-            auto error = manager.upsert_index(index).get();
-            REQUIRE_SUCCESS(error.ec());
-        }
-        REQUIRE(test::utils::wait_for_search_pindexes_ready(integration.cluster, integration.ctx.bucket, index_name));
-
-        couchbase::error error;
-        std::string analysis;
-        std::pair<couchbase::error, std::vector<std::string>> result;
-        bool operation_completed = test::utils::wait_until([&manager, &index_name, &result]() {
-            tao::json::value basic_doc = {
-                { "name", "hello world" },
-            };
-            result = manager.analyze_document(index_name, basic_doc).get();
-            return result.first.ec() != couchbase::errc::common::internal_server_failure;
-        });
-        REQUIRE(operation_completed);
-        INFO(result.first.ctx().to_json());
-        REQUIRE_SUCCESS(result.first.ec());
-        REQUIRE_FALSE(result.second.empty());
-
-        auto drop_ctx = manager.drop_index(index_name).get();
-        REQUIRE_SUCCESS(drop_ctx.ec());
-    }
-}
-
-TEST_CASE("integration: scope search returns feature not available", "[integration]")
-{
-    test::utils::integration_test_guard integration;
-
-    if (integration.cluster_version().supports_scope_search()) {
-        SKIP("cluster supports scope search");
-    }
-    couchbase::cluster c(integration.cluster);
-    auto manager = c.bucket(integration.ctx.bucket).scope("_default").search_indexes();
-    auto index_name = test::utils::uniq_id("index");
-    {
-        couchbase::management::search::index index;
-        index.name = index_name;
-        index.source_name = integration.ctx.bucket;
-        auto error = manager.upsert_index(index).get();
-        REQUIRE(error.ec() == couchbase::errc::common::feature_not_available);
-    }
-}
-
-=======
->>>>>>> f72a089b
 TEST_CASE("integration: freeform HTTP request", "[integration]")
 {
     test::utils::integration_test_guard integration;
