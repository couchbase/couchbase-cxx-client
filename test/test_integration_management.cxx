--- conflicted
+++ resolved
@@ -1043,7 +1043,6 @@
             req.bucket_name = integration.ctx.bucket;
             auto resp = test::utils::execute(integration.cluster, req);
             REQUIRE_FALSE(resp.ctx.ec);
-<<<<<<< HEAD
             auto index = std::find_if(
               resp.indexes.begin(), resp.indexes.end(), [&index_name](const auto& exp_index) { return exp_index.name == index_name; });
             REQUIRE(index != resp.indexes.end());
@@ -1051,19 +1050,10 @@
             REQUIRE_FALSE(index->is_primary);
             REQUIRE(index->index_key.size() == 1);
             REQUIRE(index->index_key[0] == "`field`");
+            REQUIRE(index->index_key[1] == "`field2` DESC");
+            REQUIRE(index->index_key[2] == "`two words` DESC");          
             REQUIRE(index->bucket_name == integration.ctx.bucket);
             REQUIRE(index->state == "online");
-=======
-            REQUIRE(resp.indexes.size() == 1);
-            REQUIRE(resp.indexes[0].name == index_name);
-            REQUIRE_FALSE(resp.indexes[0].is_primary);
-            REQUIRE(resp.indexes[0].index_key.size() == 3);
-            REQUIRE(resp.indexes[0].index_key[0] == "`field`");
-            REQUIRE(resp.indexes[0].index_key[1] == "`field2` DESC");
-            REQUIRE(resp.indexes[0].index_key[2] == "`two words` DESC");
-            REQUIRE(resp.indexes[0].bucket_name == bucket_name);
-            REQUIRE(resp.indexes[0].state == "online");
->>>>>>> 33a6f089
         }
 
         {
