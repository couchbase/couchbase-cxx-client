/* -*- Mode: C++; tab-width: 4; c-basic-offset: 4; indent-tabs-mode: nil -*- */
/*
 *   Copyright 2023-Present Couchbase, Inc.
 *
 *   Licensed under the Apache License, Version 2.0 (the "License");
 *   you may not use this file except in compliance with the License.
 *   You may obtain a copy of the License at
 *
 *       http://www.apache.org/licenses/LICENSE-2.0
 *
 *   Unless required by applicable law or agreed to in writing, software
 *   distributed under the License is distributed on an "AS IS" BASIS,
 *   WITHOUT WARRANTIES OR CONDITIONS OF ANY KIND, either express or implied.
 *   See the License for the specific language governing permissions and
 *   limitations under the License.
 */

#include "core/agent_group.hxx"
#include "core/cluster.hxx"
#include "core/logger/logger.hxx"
#include "core/operations/document_append.hxx"
#include "core/operations/document_decrement.hxx"
#include "core/operations/document_exists.hxx"
#include "core/operations/document_get.hxx"
#include "core/operations/document_get_all_replicas.hxx"
#include "core/operations/document_get_and_lock.hxx"
#include "core/operations/document_get_and_touch.hxx"
#include "core/operations/document_get_any_replica.hxx"
#include "core/operations/document_get_projected.hxx"
#include "core/operations/document_increment.hxx"
#include "core/operations/document_insert.hxx"
#include "core/operations/document_lookup_in.hxx"
#include "core/operations/document_lookup_in_all_replicas.hxx"
#include "core/operations/document_lookup_in_any_replica.hxx"
#include "core/operations/document_mutate_in.hxx"
#include "core/operations/document_prepend.hxx"
#include "core/operations/document_remove.hxx"
#include "core/operations/document_replace.hxx"
#include "core/operations/document_touch.hxx"
#include "core/operations/document_unlock.hxx"
#include "core/operations/document_upsert.hxx"
#include "core/range_scan_options.hxx"
#include "core/range_scan_orchestrator.hxx"
#include "error.hxx"
#include "get_all_replicas.hxx"
#include "get_any_replica.hxx"
#include "get_replica.hxx"
#include "internal_scan_result.hxx"
#include "lookup_in_all_replicas.hxx"
#include "lookup_in_any_replica.hxx"
#include "lookup_in_replica.hxx"
#include "observe_poll.hxx"

#include <couchbase/collection.hxx>

#include <memory>

namespace couchbase
{
class collection_impl : public std::enable_shared_from_this<collection_impl>
{
  public:
    collection_impl(core::cluster core, std::string_view bucket_name, std::string_view scope_name, std::string_view name)
      : core_{ std::move(core) }
      , bucket_name_{ bucket_name }
      , scope_name_{ scope_name }
      , name_{ name }
    {
    }

    [[nodiscard]] auto bucket_name() const -> const std::string&
    {
        return bucket_name_;
    }

    [[nodiscard]] auto scope_name() const -> const std::string&
    {
        return scope_name_;
    }

    [[nodiscard]] auto name() const -> const std::string&
    {
        return name_;
    }

    [[nodiscard]] auto core() const -> const core::cluster&
    {
        return core_;
    }

    void get(std::string document_key, get_options::built options, get_handler&& handler) const
    {
        if (!options.with_expiry && options.projections.empty()) {
            return core_.execute(
              core::operations::get_request{
                core::document_id{ bucket_name_, scope_name_, name_, std::move(document_key) },
                {},
                {},
                options.timeout,
                { options.retry_strategy },
              },
              [handler = std::move(handler)](auto resp) mutable {
                  return handler(core::impl::make_error(std::move(resp.ctx)),
                                 get_result{ resp.cas, { std::move(resp.value), resp.flags }, {} });
              });
        }
        return core_.execute(
          core::operations::get_projected_request{
            core::document_id{ bucket_name_, scope_name_, name_, std::move(document_key) },
            {},
            {},
            options.projections,
            options.with_expiry,
            {},
            false,
            options.timeout,
            { options.retry_strategy },
          },
          [handler = std::move(handler)](auto resp) mutable {
              std::optional<std::chrono::system_clock::time_point> expiry_time{};
              if (resp.expiry && resp.expiry.value() > 0) {
                  expiry_time.emplace(std::chrono::seconds{ resp.expiry.value() });
              }
              return handler(core::impl::make_error(std::move(resp.ctx)),
                             get_result{ resp.cas, { std::move(resp.value), resp.flags }, expiry_time });
          });
    }

    void get_and_touch(std::string document_key,
                       std::uint32_t expiry,
                       get_and_touch_options::built options,
                       get_and_touch_handler&& handler) const
    {
        return core_.execute(
          core::operations::get_and_touch_request{
            core::document_id{ bucket_name_, scope_name_, name_, std::move(document_key) },
            {},
            {},
            expiry,
            options.timeout,
            { options.retry_strategy },
          },
          [handler = std::move(handler)](auto resp) mutable {
              return handler(core::impl::make_error(std::move(resp.ctx)),
                             get_result{ resp.cas, { std::move(resp.value), resp.flags }, {} });
          });
    }

    void touch(std::string document_key, std::uint32_t expiry, touch_options::built options, touch_handler&& handler) const
    {
        return core_.execute(
          core::operations::touch_request{
            core::document_id{ bucket_name_, scope_name_, name_, std::move(document_key) },
            {},
            {},
            expiry,
            options.timeout,
            { options.retry_strategy },
          },
          [handler = std::move(handler)](auto resp) mutable {
<<<<<<< HEAD
              return handler(core::impl::make_error(std::move(resp.ctx)), result{ resp.cas });
=======
              return handler(std::move(resp.ctx), result{ resp.cas });
>>>>>>> dfc421b1
          });
    }

    void get_any_replica(std::string document_key,
                         const get_any_replica_options::built& options,
                         core::impl::movable_get_any_replica_handler&& handler) const
    {
<<<<<<< HEAD
        auto request =
          std::make_shared<core::impl::get_any_replica_request>(bucket_name_, scope_name_, name_, std::move(document_key), options.timeout);
        core_.with_bucket_configuration(
          bucket_name_,
          [core = core_, r = std::move(request), h = std::move(handler)](std::error_code ec,
                                                                         const core::topology::configuration& config) mutable {
              if (ec) {
                  return h(core::impl::make_error(make_key_value_error_context(ec, r->id())), get_replica_result{});
              }
              struct replica_context {
                  replica_context(core::impl::movable_get_any_replica_handler&& handler, std::uint32_t expected_responses)
                    : handler_(std::move(handler))
                    , expected_responses_(expected_responses)
                  {
                  }

                  core::impl::movable_get_any_replica_handler handler_;
                  std::uint32_t expected_responses_;
                  bool done_{ false };
                  std::mutex mutex_{};
              };
              auto ctx = std::make_shared<replica_context>(std::move(h), config.num_replicas.value_or(0U) + 1U);

              for (std::size_t idx = 1U; idx <= config.num_replicas.value_or(0U); ++idx) {
                  core::document_id replica_id{ r->id() };
                  replica_id.node_index(idx);
                  core.execute(core::impl::get_replica_request{ std::move(replica_id), r->timeout() }, [ctx](auto&& resp) {
                      core::impl::movable_get_any_replica_handler local_handler;
                      {
                          const std::scoped_lock lock(ctx->mutex_);
                          if (ctx->done_) {
                              return;
                          }
                          --ctx->expected_responses_;
                          if (resp.ctx.ec()) {
                              if (ctx->expected_responses_ > 0) {
                                  // just ignore the response
                                  return;
                              }
                              // consider document irretrievable and give up
                              resp.ctx.override_ec(errc::key_value::document_irretrievable);
                          }
                          ctx->done_ = true;
                          std::swap(local_handler, ctx->handler_);
                      }
                      if (local_handler) {
                          return local_handler(core::impl::make_error(std::move(resp.ctx)),
                                               get_replica_result{ resp.cas, true /* replica */, { std::move(resp.value), resp.flags } });
                      }
                  });
              }

              core::operations::get_request active{ core::document_id{ r->id() } };
              active.timeout = r->timeout();
              core.execute(active, [ctx](auto resp) {
                  core::impl::movable_get_any_replica_handler local_handler{};
                  {
                      const std::scoped_lock lock(ctx->mutex_);
                      if (ctx->done_) {
                          return;
                      }
                      --ctx->expected_responses_;
                      if (resp.ctx.ec()) {
                          if (ctx->expected_responses_ > 0) {
                              // just ignore the response
                              return;
                          }
                          // consider document irretrievable and give up
                          resp.ctx.override_ec(errc::key_value::document_irretrievable);
                      }
                      ctx->done_ = true;
                      std::swap(local_handler, ctx->handler_);
                  }
                  if (local_handler) {
                      return local_handler(core::impl::make_error(std::move(resp.ctx)),
                                           get_replica_result{ resp.cas, false /* active */, { std::move(resp.value), resp.flags } });
                  }
              });
=======
        return core_.execute(
          core::operations::get_any_replica_request{
            core::document_id{ bucket_name_, scope_name_, name_, std::move(document_key) },
            options.timeout,
            options.read_preference,
          },
          [handler = std::move(handler)](auto resp) mutable {
              return handler(std::move(resp.ctx),
                             get_replica_result{
                               resp.cas,
                               resp.replica,
                               { std::move(resp.value), resp.flags },
                             });
>>>>>>> dfc421b1
          });
    }

    void get_all_replicas(std::string document_key,
                          const get_all_replicas_options::built& options,
                          core::impl::movable_get_all_replicas_handler&& handler) const
    {
<<<<<<< HEAD
        auto request = std::make_shared<core::impl::get_all_replicas_request>(
          bucket_name_, scope_name_, name_, std::move(document_key), options.timeout);
        core_.with_bucket_configuration(
          bucket_name_,
          [core = core_, r = std::move(request), h = std::move(handler)](std::error_code ec,
                                                                         const core::topology::configuration& config) mutable {
              if (ec) {
                  return h(core::impl::make_error(make_key_value_error_context(ec, r->id())), get_all_replicas_result{});
              }
              struct replica_context {
                  replica_context(core::impl::movable_get_all_replicas_handler handler, std::uint32_t expected_responses)
                    : handler_(std::move(handler))
                    , expected_responses_(expected_responses)
                  {
                  }

                  core::impl::movable_get_all_replicas_handler handler_;
                  std::uint32_t expected_responses_;
                  bool done_{ false };
                  std::mutex mutex_{};
                  get_all_replicas_result result_{};
              };
              auto ctx = std::make_shared<replica_context>(std::move(h), config.num_replicas.value_or(0U) + 1U);

              for (std::size_t idx = 1U; idx <= config.num_replicas.value_or(0U); ++idx) {
                  core::document_id replica_id{ r->id() };
                  replica_id.node_index(idx);
                  core.execute(core::impl::get_replica_request{ std::move(replica_id), r->timeout() }, [ctx](auto resp) {
                      core::impl::movable_get_all_replicas_handler local_handler{};
                      {
                          const std::scoped_lock lock(ctx->mutex_);
                          if (ctx->done_) {
                              return;
                          }
                          --ctx->expected_responses_;
                          if (resp.ctx.ec()) {
                              if (ctx->expected_responses_ > 0) {
                                  // just ignore the response
                                  return;
                              }
                          } else {
                              ctx->result_.emplace_back(
                                get_replica_result{ resp.cas, true /* replica */, { std::move(resp.value), resp.flags } });
                          }
                          if (ctx->expected_responses_ == 0) {
                              ctx->done_ = true;
                              std::swap(local_handler, ctx->handler_);
                          }
                      }
                      if (local_handler) {
                          if (!ctx->result_.empty()) {
                              resp.ctx.override_ec({});
                          }
                          return local_handler(core::impl::make_error(std::move(resp.ctx)), std::move(ctx->result_));
                      }
                  });
              }

              core::operations::get_request active{ core::document_id{ r->id() } };
              active.timeout = r->timeout();
              core.execute(active, [ctx](auto resp) {
                  core::impl::movable_get_all_replicas_handler local_handler{};
                  {
                      const std::scoped_lock lock(ctx->mutex_);
                      if (ctx->done_) {
                          return;
                      }
                      --ctx->expected_responses_;
                      if (resp.ctx.ec()) {
                          if (ctx->expected_responses_ > 0) {
                              // just ignore the response
                              return;
                          }
                      } else {
                          ctx->result_.emplace_back(
                            get_replica_result{ resp.cas, false /* active */, { std::move(resp.value), resp.flags } });
                      }
                      if (ctx->expected_responses_ == 0) {
                          ctx->done_ = true;
                          std::swap(local_handler, ctx->handler_);
                      }
                  }
                  if (local_handler) {
                      if (!ctx->result_.empty()) {
                          resp.ctx.override_ec({});
                      }
                      return local_handler(core::impl::make_error(std::move(resp.ctx)), std::move(ctx->result_));
                  }
              });
=======
        return core_.execute(
          core::operations::get_all_replicas_request{
            core::document_id{ bucket_name_, scope_name_, name_, std::move(document_key) },
            options.timeout,
            options.read_preference,
          },
          [handler = std::move(handler)](auto resp) mutable {
              get_all_replicas_result result{};
              for (auto& entry : resp.entries) {
                  result.emplace_back(get_replica_result{
                    entry.cas,
                    entry.replica,
                    { std::move(entry.value), entry.flags },
                  });
              }
              return handler(std::move(resp.ctx), std::move(result));
>>>>>>> dfc421b1
          });
    }

    void remove(std::string document_key, remove_options::built options, remove_handler&& handler) const
    {
        auto id = core::document_id{
            bucket_name_,
            scope_name_,
            name_,
            std::move(document_key),
        };
        if (options.persist_to == persist_to::none && options.replicate_to == replicate_to::none) {
            return core_.execute(
              core::operations::remove_request{
                std::move(id),
                {},
                {},
                options.cas,
                options.durability_level,
                options.timeout,
                { options.retry_strategy },
              },
              [handler = std::move(handler)](auto resp) mutable {
                  if (resp.ctx.ec()) {
                      return handler(core::impl::make_error(std::move(resp.ctx)), mutation_result{});
                  }
                  return handler(core::impl::make_error(std::move(resp.ctx)), mutation_result{ resp.cas, std::move(resp.token) });
              });
        }

        core::operations::remove_request request{
            id, {}, {}, options.cas, durability_level::none, options.timeout, { options.retry_strategy },
        };
        return core_.execute(
          std::move(request), [core = core_, id = std::move(id), options, handler = std::move(handler)](auto&& resp) mutable {
              if (resp.ctx.ec()) {
                  return handler(core::impl::make_error(std::move(resp.ctx)), mutation_result{ resp.cas, std::move(resp.token) });
              }
              auto token = resp.token;
              core::impl::initiate_observe_poll(core,
                                                std::move(id),
                                                token,
                                                options.timeout,
                                                options.persist_to,
                                                options.replicate_to,
                                                [resp, handler = std::move(handler)](std::error_code ec) mutable {
                                                    if (ec) {
                                                        resp.ctx.override_ec(ec);
                                                        return handler(core::impl::make_error(std::move(resp.ctx)), mutation_result{});
                                                    }
                                                    return handler(core::impl::make_error(std::move(resp.ctx)),
                                                                   mutation_result{ resp.cas, std::move(resp.token) });
                                                });
          });
    }

    void get_and_lock(std::string document_key,
                      std::chrono::seconds lock_duration,
                      get_and_lock_options::built options,
                      get_and_lock_handler&& handler) const
    {
        core_.execute(
          core::operations::get_and_lock_request{
            core::document_id{ bucket_name_, scope_name_, name_, std::move(document_key) },
            {},
            {},
            static_cast<uint32_t>(lock_duration.count()),
            options.timeout,
            { options.retry_strategy },
          },
          [handler = std::move(handler)](auto&& resp) mutable {
              return handler(core::impl::make_error(std::move(resp.ctx)),
                             get_result{ resp.cas, { std::move(resp.value), resp.flags }, {} });
          });
    }

    void unlock(std::string document_key, couchbase::cas cas, unlock_options::built options, unlock_handler&& handler) const
    {
        core_.execute(
          core::operations::unlock_request{
            core::document_id{ bucket_name_, scope_name_, name_, std::move(document_key) },
            {},
            {},
            cas,
            options.timeout,
            { options.retry_strategy },
          },
          [handler = std::move(handler)](auto&& resp) mutable {
<<<<<<< HEAD
              return handler(core::impl::make_error(std::move(resp.ctx)));
=======
              return handler(std::move(resp.ctx));
>>>>>>> dfc421b1
          });
    }

    void exists(std::string document_key, exists_options::built options, exists_handler&& handler) const
    {
        core_.execute(
          core::operations::exists_request{
            core::document_id{ bucket_name_, scope_name_, name_, std::move(document_key) },
            {},
            {},
            options.timeout,
            { options.retry_strategy },
          },
          [handler = std::move(handler)](auto&& resp) mutable {
              return handler(core::impl::make_error(std::move(resp.ctx)), exists_result{ resp.cas, resp.exists() });
          });
    }

    void lookup_in(std::string document_key,
                   const std::vector<core::impl::subdoc::command>& specs,
                   lookup_in_options::built options,
                   lookup_in_handler&& handler) const
    {
        return core_.execute(
          core::operations::lookup_in_request{
            core::document_id{
              bucket_name_,
              scope_name_,
              name_,
              std::move(document_key),
            },
            {},
            {},
            options.access_deleted,
            specs,
            options.timeout,
            { options.retry_strategy },
          },
          [handler = std::move(handler)](auto resp) mutable {
              if (resp.ctx.ec()) {
                  return handler(core::impl::make_error(std::move(resp.ctx)), lookup_in_result{});
              }

              std::vector<lookup_in_result::entry> entries{};
              entries.reserve(resp.fields.size());
              for (auto& entry : resp.fields) {
                  entries.emplace_back(lookup_in_result::entry{
                    std::move(entry.path),
                    std::move(entry.value),
                    entry.original_index,
                    entry.exists,
                    entry.ec,
                  });
              }
              return handler(core::impl::make_error(std::move(resp.ctx)), lookup_in_result{ resp.cas, std::move(entries), resp.deleted });
          });
    }

    void lookup_in_all_replicas(std::string document_key,
                                const std::vector<core::impl::subdoc::command>& specs,
                                const lookup_in_all_replicas_options::built& options,
                                lookup_in_all_replicas_handler&& handler) const
    {
<<<<<<< HEAD
        auto request = std::make_shared<couchbase::core::impl::lookup_in_all_replicas_request>(
          bucket_name_, scope_name_, name_, std::move(document_key), specs, options.timeout);
        core_.open_bucket(
          bucket_name_,
          [core = core_, bucket_name = bucket_name_, r = std::move(request), h = std::move(handler)](std::error_code ec) mutable {
              if (ec) {
                  h(core::impl::make_error(
                      core::make_subdocument_error_context(make_key_value_error_context(ec, r->id()), ec, {}, {}, false)),
                    lookup_in_all_replicas_result{});
                  return;
              }

              return core.with_bucket_configuration(
                bucket_name,
                [core = core, r = std::move(r), h = std::move(h)](std::error_code ec, const core::topology::configuration& config) mutable {
                    if (!config.capabilities.supports_subdoc_read_replica()) {
                        ec = errc::common::feature_not_available;
                    }

                    if (ec) {
                        return h(core::impl::make_error(
                                   core::make_subdocument_error_context(make_key_value_error_context(ec, r->id()), ec, {}, {}, false)),
                                 lookup_in_all_replicas_result{});
                    }
                    struct replica_context {
                        replica_context(core::impl::movable_lookup_in_all_replicas_handler handler, std::uint32_t expected_responses)
                          : handler_(std::move(handler))
                          , expected_responses_(expected_responses)
                        {
                        }

                        core::impl::movable_lookup_in_all_replicas_handler handler_;
                        std::uint32_t expected_responses_;
                        bool done_{ false };
                        std::mutex mutex_{};
                        lookup_in_all_replicas_result result_{};
                    };
                    auto ctx = std::make_shared<replica_context>(std::move(h), config.num_replicas.value_or(0U) + 1U);

                    for (std::size_t idx = 1U; idx <= config.num_replicas.value_or(0U); ++idx) {
                        core::document_id replica_id{ r->id() };
                        replica_id.node_index(idx);
                        core.execute(core::impl::lookup_in_replica_request{ std::move(replica_id), r->specs(), r->timeout() },
                                     [ctx](core::impl::lookup_in_replica_response&& resp) {
                                         core::impl::movable_lookup_in_all_replicas_handler local_handler{};
                                         {
                                             const std::scoped_lock lock(ctx->mutex_);
                                             if (ctx->done_) {
                                                 return;
                                             }
                                             --ctx->expected_responses_;
                                             if (resp.ctx.ec()) {
                                                 if (ctx->expected_responses_ > 0) {
                                                     // just ignore the response
                                                     return;
                                                 }
                                             } else {
                                                 std::vector<lookup_in_replica_result::entry> entries{};
                                                 for (const auto& field : resp.fields) {
                                                     lookup_in_replica_result::entry lookup_in_entry{};
                                                     lookup_in_entry.path = field.path;
                                                     lookup_in_entry.value = field.value;
                                                     lookup_in_entry.exists = field.exists;
                                                     lookup_in_entry.original_index = field.original_index;
                                                     lookup_in_entry.ec = field.ec;
                                                     entries.emplace_back(lookup_in_entry);
                                                 }
                                                 ctx->result_.emplace_back(resp.cas, entries, resp.deleted, true /* replica */);
                                             }
                                             if (ctx->expected_responses_ == 0) {
                                                 ctx->done_ = true;
                                                 std::swap(local_handler, ctx->handler_);
                                             }
                                         }
                                         if (local_handler) {
                                             if (!ctx->result_.empty()) {
                                                 resp.ctx.override_ec({});
                                             }
                                             return local_handler(core::impl::make_error(std::move(resp.ctx)), std::move(ctx->result_));
                                         }
                                     });
                    }

                    core::operations::lookup_in_request active{ core::document_id{ r->id() } };
                    active.specs = r->specs();
                    active.timeout = r->timeout();
                    core.execute(active, [ctx](core::operations::lookup_in_response&& resp) {
                        core::impl::movable_lookup_in_all_replicas_handler local_handler{};
                        {
                            const std::scoped_lock lock(ctx->mutex_);
                            if (ctx->done_) {
                                return;
                            }
                            --ctx->expected_responses_;
                            if (resp.ctx.ec()) {
                                if (ctx->expected_responses_ > 0) {
                                    // just ignore the response
                                    return;
                                }
                            } else {
                                std::vector<lookup_in_replica_result::entry> entries{};
                                for (const auto& field : resp.fields) {
                                    lookup_in_replica_result::entry lookup_in_entry{};
                                    lookup_in_entry.path = field.path;
                                    lookup_in_entry.value = field.value;
                                    lookup_in_entry.exists = field.exists;
                                    lookup_in_entry.original_index = field.original_index;
                                    lookup_in_entry.ec = field.ec;
                                    entries.emplace_back(lookup_in_entry);
                                }
                                ctx->result_.emplace_back(resp.cas, entries, resp.deleted, false /* active */);
                            }
                            if (ctx->expected_responses_ == 0) {
                                ctx->done_ = true;
                                std::swap(local_handler, ctx->handler_);
                            }
                        }
                        if (local_handler) {
                            if (!ctx->result_.empty()) {
                                resp.ctx.override_ec({});
                            }
                            return local_handler(core::impl::make_error(std::move(resp.ctx)), std::move(ctx->result_));
                        }
                    });
                });
=======
        return core_.execute(
          core::operations::lookup_in_all_replicas_request{
            core::document_id{ bucket_name_, scope_name_, name_, std::move(document_key) },
            specs,
            options.timeout,
            {},
            options.read_preference,
          },
          [handler = std::move(handler)](auto resp) mutable {
              lookup_in_all_replicas_result result{};
              for (auto& res : resp.entries) {
                  std::vector<lookup_in_result::entry> entries;
                  entries.reserve(res.fields.size());
                  for (auto& field : res.fields) {
                      entries.emplace_back(lookup_in_result::entry{
                        std::move(field.path),
                        std::move(field.value),
                        field.original_index,
                        field.exists,
                        field.ec,
                      });
                  }
                  result.emplace_back(lookup_in_replica_result{
                    res.cas,
                    std::move(entries),
                    res.deleted,
                    res.is_replica,
                  });
              }
              return handler(std::move(resp.ctx), result);
>>>>>>> dfc421b1
          });
    }

    void lookup_in_any_replica(std::string document_key,
                               const std::vector<core::impl::subdoc::command>& specs,
                               const lookup_in_any_replica_options::built& options,
                               lookup_in_any_replica_handler&& handler) const
    {
<<<<<<< HEAD
        auto request = std::make_shared<couchbase::core::impl::lookup_in_any_replica_request>(
          bucket_name_, scope_name_, name_, std::move(document_key), specs, options.timeout);
        core_.open_bucket(
          bucket_name_,
          [core = core_, bucket_name = bucket_name_, r = std::move(request), h = std::move(handler)](std::error_code ec) mutable {
              if (ec) {
                  h(core::impl::make_error(
                      core::make_subdocument_error_context(make_key_value_error_context(ec, r->id()), ec, {}, {}, false)),
                    lookup_in_replica_result{});
                  return;
              }

              return core.with_bucket_configuration(
                bucket_name,
                [core = core, r = std::move(r), h = std::move(h)](std::error_code ec, const core::topology::configuration& config) mutable {
                    if (!config.capabilities.supports_subdoc_read_replica()) {
                        ec = errc::common::feature_not_available;
                    }
                    if (ec) {
                        return h(core::impl::make_error(
                                   core::make_subdocument_error_context(make_key_value_error_context(ec, r->id()), ec, {}, {}, false)),
                                 lookup_in_replica_result{});
                    }
                    struct replica_context {
                        replica_context(core::impl::movable_lookup_in_any_replica_handler handler, std::uint32_t expected_responses)
                          : handler_(std::move(handler))
                          , expected_responses_(expected_responses)
                        {
                        }

                        core::impl::movable_lookup_in_any_replica_handler handler_;
                        std::uint32_t expected_responses_;
                        bool done_{ false };
                        std::mutex mutex_{};
                    };
                    auto ctx = std::make_shared<replica_context>(std::move(h), config.num_replicas.value_or(0U) + 1U);

                    for (std::size_t idx = 1U; idx <= config.num_replicas.value_or(0U); ++idx) {
                        core::document_id replica_id{ r->id() };
                        replica_id.node_index(idx);
                        core.execute(core::impl::lookup_in_replica_request{ std::move(replica_id), r->specs(), r->timeout() },
                                     [ctx](core::impl::lookup_in_replica_response&& resp) {
                                         core::impl::movable_lookup_in_any_replica_handler local_handler;
                                         {
                                             const std::scoped_lock lock(ctx->mutex_);
                                             if (ctx->done_) {
                                                 return;
                                             }
                                             --ctx->expected_responses_;
                                             if (resp.ctx.ec()) {
                                                 if (ctx->expected_responses_ > 0) {
                                                     // just ignore the response
                                                     return;
                                                 }
                                                 // consider document irretrievable and give up
                                                 resp.ctx.override_ec(errc::key_value::document_irretrievable);
                                             }
                                             ctx->done_ = true;
                                             std::swap(local_handler, ctx->handler_);
                                         }
                                         if (local_handler) {
                                             std::vector<lookup_in_replica_result::entry> entries;
                                             for (const auto& field : resp.fields) {
                                                 lookup_in_replica_result::entry entry{};
                                                 entry.path = field.path;
                                                 entry.original_index = field.original_index;
                                                 entry.exists = field.exists;
                                                 entry.value = field.value;
                                                 entry.ec = field.ec;
                                                 entries.emplace_back(entry);
                                             }
                                             return local_handler(
                                               core::impl::make_error(std::move(resp.ctx)),
                                               lookup_in_replica_result{ resp.cas, entries, resp.deleted, true /* replica */ });
                                         }
                                     });
                    }

                    core::operations::lookup_in_request active{ core::document_id{ r->id() } };
                    active.specs = r->specs();
                    active.timeout = r->timeout();
                    core.execute(active, [ctx](core::operations::lookup_in_response&& resp) {
                        core::impl::movable_lookup_in_any_replica_handler local_handler{};
                        {
                            const std::scoped_lock lock(ctx->mutex_);
                            if (ctx->done_) {
                                return;
                            }
                            --ctx->expected_responses_;
                            if (resp.ctx.ec()) {
                                if (ctx->expected_responses_ > 0) {
                                    // just ignore the response
                                    return;
                                }
                                // consider document irretrievable and give up
                                resp.ctx.override_ec(errc::key_value::document_irretrievable);
                            }
                            ctx->done_ = true;
                            std::swap(local_handler, ctx->handler_);
                        }
                        if (local_handler) {
                            std::vector<lookup_in_replica_result::entry> entries;
                            for (const auto& field : resp.fields) {
                                lookup_in_replica_result::entry entry{};
                                entry.path = field.path;
                                entry.original_index = field.original_index;
                                entry.exists = field.exists;
                                entry.value = field.value;
                                entry.ec = field.ec;
                                entries.emplace_back(entry);
                            }
                            return local_handler(core::impl::make_error(std::move(resp.ctx)),
                                                 lookup_in_replica_result{ resp.cas, entries, resp.deleted, false /* active */ });
                        }
                    });
                });
=======
        return core_.execute(
          core::operations::lookup_in_any_replica_request{
            core::document_id{ bucket_name_, scope_name_, name_, std::move(document_key) },
            specs,
            options.timeout,
            {},
            options.read_preference,
          },
          [handler = std::move(handler)](auto resp) mutable {
              std::vector<lookup_in_result::entry> entries;
              for (auto& field : resp.fields) {
                  entries.emplace_back(lookup_in_result::entry{
                    std::move(field.path),
                    std::move(field.value),
                    field.original_index,
                    field.exists,
                    field.ec,
                  });
              }
              entries.reserve(resp.fields.size());
              return handler(std::move(resp.ctx), lookup_in_replica_result{ resp.cas, std::move(entries), resp.deleted, resp.is_replica });
>>>>>>> dfc421b1
          });
    }

    void mutate_in(std::string document_key,
                   const std::vector<core::impl::subdoc::command>& specs,
                   mutate_in_options::built options,
                   mutate_in_handler&& handler) const
    {
        auto id = core::document_id{
            bucket_name_,
            scope_name_,
            name_,
            std::move(document_key),
        };
        if (options.persist_to == persist_to::none && options.replicate_to == replicate_to::none) {
            return core_.execute(
              core::operations::mutate_in_request{
                std::move(id),
                {},
                {},
                options.cas,
                options.access_deleted,
                options.create_as_deleted,
                options.expiry,
                options.store_semantics,
                specs,
                options.durability_level,
                options.timeout,
                { options.retry_strategy },
                options.preserve_expiry,
              },
              [handler = std::move(handler)](auto resp) mutable {
                  if (resp.ctx.ec()) {
                      return handler(core::impl::make_error(std::move(resp.ctx)), mutate_in_result{});
                  }
                  std::vector<mutate_in_result::entry> entries{};
                  entries.reserve(resp.fields.size());
                  for (auto& entry : resp.fields) {
                      entries.emplace_back(mutate_in_result::entry{
                        std::move(entry.path),
                        std::move(entry.value),
                        entry.original_index,
                      });
                  }
                  return handler(core::impl::make_error(std::move(resp.ctx)),
                                 mutate_in_result{ resp.cas, std::move(resp.token), std::move(entries), resp.deleted });
              });
        }

        core::operations::mutate_in_request request{
            id,
            {},
            {},
            options.cas,
            options.access_deleted,
            options.create_as_deleted,
            options.expiry,
            options.store_semantics,
            specs,
            durability_level::none,
            options.timeout,
            { options.retry_strategy },
            options.preserve_expiry,
        };
        return core_.execute(
          std::move(request), [core = core_, id = std::move(id), options, handler = std::move(handler)](auto&& resp) mutable {
              if (resp.ctx.ec()) {
                  return handler(core::impl::make_error(std::move(resp.ctx)), mutate_in_result{});
              }

              auto token = resp.token;
              core::impl::initiate_observe_poll(
                core,
                std::move(id),
                token,
                options.timeout,
                options.persist_to,
                options.replicate_to,
                [resp, handler = std::move(handler)](std::error_code ec) mutable {
                    if (ec) {
                        resp.ctx.override_ec(ec);
                        return handler(core::impl::make_error(std::move(resp.ctx)), mutate_in_result{});
                    }
                    std::vector<mutate_in_result::entry> entries{};
                    entries.reserve(resp.fields.size());
                    for (auto& entry : resp.fields) {
                        entries.emplace_back(mutate_in_result::entry{
                          std::move(entry.path),
                          std::move(entry.value),
                          entry.original_index,
                        });
                    }
                    return handler(core::impl::make_error(std::move(resp.ctx)),
                                   mutate_in_result{ resp.cas, std::move(resp.token), std::move(entries), resp.deleted });
                });
          });
    }

    void upsert(std::string document_key, codec::encoded_value encoded, upsert_options::built options, upsert_handler&& handler) const
    {
        auto value = std::move(encoded);
        auto id = core::document_id{
            bucket_name_,
            scope_name_,
            name_,
            std::move(document_key),
        };
        if (options.persist_to == persist_to::none && options.replicate_to == replicate_to::none) {
            return core_.execute(
              core::operations::upsert_request{
                std::move(id),
                std::move(value.data),
                {},
                {},
                value.flags,
                options.expiry,
                options.durability_level,
                options.timeout,
                { options.retry_strategy },
                options.preserve_expiry,
              },
              [handler = std::move(handler)](auto resp) mutable {
                  return handler(core::impl::make_error(std::move(resp.ctx)), mutation_result{ resp.cas, std::move(resp.token) });
              });
        }

        core::operations::upsert_request request{
            id,
            std::move(value.data),
            {},
            {},
            value.flags,
            options.expiry,
            durability_level::none,
            options.timeout,
            { options.retry_strategy },
            options.preserve_expiry,
        };
        return core_.execute(
          std::move(request), [core = core_, id = std::move(id), options, handler = std::move(handler)](auto resp) mutable {
              if (resp.ctx.ec()) {
                  return handler(core::impl::make_error(std::move(resp.ctx)), mutation_result{ resp.cas, std::move(resp.token) });
              }

              auto token = resp.token;
              core::impl::initiate_observe_poll(core,
                                                std::move(id),
                                                token,
                                                options.timeout,
                                                options.persist_to,
                                                options.replicate_to,
                                                [resp, handler = std::move(handler)](std::error_code ec) mutable {
                                                    if (ec) {
                                                        resp.ctx.override_ec(ec);
                                                        return handler(core::impl::make_error(std::move(resp.ctx)), mutation_result{});
                                                    }
                                                    return handler(core::impl::make_error(std::move(resp.ctx)),
                                                                   mutation_result{ resp.cas, std::move(resp.token) });
                                                });
          });
    }

    void insert(std::string document_key, codec::encoded_value encoded, insert_options::built options, insert_handler&& handler) const
    {
        auto value = std::move(encoded);
        auto id = core::document_id{
            bucket_name_,
            scope_name_,
            name_,
            std::move(document_key),
        };
        if (options.persist_to == persist_to::none && options.replicate_to == replicate_to::none) {
            return core_.execute(
              core::operations::insert_request{
                std::move(id),
                std::move(value.data),
                {},
                {},
                value.flags,
                options.expiry,
                options.durability_level,
                options.timeout,
                { options.retry_strategy },
              },
              [handler = std::move(handler)](auto&& resp) mutable {
                  if (resp.ctx.ec()) {
                      return handler(core::impl::make_error(std::move(resp.ctx)), mutation_result{});
                  }
                  return handler(core::impl::make_error(std::move(resp.ctx)), mutation_result{ resp.cas, std::move(resp.token) });
              });
        }

        core::operations::insert_request request{
            id,
            std::move(value.data),
            {},
            {},
            value.flags,
            options.expiry,
            durability_level::none,
            options.timeout,
            { options.retry_strategy },
        };
        return core_.execute(
          std::move(request), [core = core_, id = std::move(id), options, handler = std::move(handler)](auto resp) mutable {
              if (resp.ctx.ec()) {
                  return handler(core::impl::make_error(std::move(resp.ctx)), mutation_result{ resp.cas, std::move(resp.token) });
              }

              auto token = resp.token;
              core::impl::initiate_observe_poll(core,
                                                std::move(id),
                                                token,
                                                options.timeout,
                                                options.persist_to,
                                                options.replicate_to,
                                                [resp, handler = std::move(handler)](std::error_code ec) mutable {
                                                    if (ec) {
                                                        resp.ctx.override_ec(ec);
                                                        return handler(core::impl::make_error(std::move(resp.ctx)), mutation_result{});
                                                    }
                                                    return handler(core::impl::make_error(std::move(resp.ctx)),
                                                                   mutation_result{ resp.cas, std::move(resp.token) });
                                                });
          });
    }
    void replace(std::string document_key, codec::encoded_value encoded, replace_options::built options, replace_handler&& handler) const
    {
        auto value = std::move(encoded);
        auto id = core::document_id{
            bucket_name_,
            scope_name_,
            name_,
            std::move(document_key),
        };
        if (options.persist_to == persist_to::none && options.replicate_to == replicate_to::none) {
            return core_.execute(
              core::operations::replace_request{
                std::move(id),
                std::move(value.data),
                {},
                {},
                value.flags,
                options.expiry,
                options.cas,
                options.durability_level,
                options.timeout,
                { options.retry_strategy },
                options.preserve_expiry,
              },
              [handler = std::move(handler)](auto resp) mutable {
                  if (resp.ctx.ec()) {
                      return handler(core::impl::make_error(std::move(resp.ctx)), mutation_result{});
                  }
                  return handler(core::impl::make_error(std::move(resp.ctx)), mutation_result{ resp.cas, std::move(resp.token) });
              });
        }

        core::operations::replace_request request{
            id,
            std::move(value.data),
            {},
            {},
            value.flags,
            options.expiry,
            options.cas,
            durability_level::none,
            options.timeout,
            { options.retry_strategy },
            options.preserve_expiry,
        };
        return core_.execute(
          std::move(request), [core = core_, id = std::move(id), options, handler = std::move(handler)](auto&& resp) mutable {
              if (resp.ctx.ec()) {
                  return handler(core::impl::make_error(std::move(resp.ctx)), mutation_result{ resp.cas, std::move(resp.token) });
              }

              auto token = resp.token;
              core::impl::initiate_observe_poll(core,
                                                std::move(id),
                                                token,
                                                options.timeout,
                                                options.persist_to,
                                                options.replicate_to,
                                                [resp, handler = std::move(handler)](std::error_code ec) mutable {
                                                    if (ec) {
                                                        resp.ctx.override_ec(ec);
                                                        return handler(core::impl::make_error(std::move(resp.ctx)), mutation_result{});
                                                    }
                                                    return handler(core::impl::make_error(std::move(resp.ctx)),
                                                                   mutation_result{ resp.cas, std::move(resp.token) });
                                                });
          });
    }

    void scan(scan_type::built scan_type, scan_options::built options, scan_handler&& handler) const
    {
        core::range_scan_orchestrator_options orchestrator_opts{ options.ids_only };
        if (!options.mutation_state.empty()) {
            orchestrator_opts.consistent_with = core::mutation_state{ options.mutation_state };
        }
        if (options.batch_item_limit.has_value()) {
            orchestrator_opts.batch_item_limit = options.batch_item_limit.value();
        }
        if (options.batch_byte_limit.has_value()) {
            orchestrator_opts.batch_byte_limit = options.batch_byte_limit.value();
        }
        if (options.concurrency.has_value()) {
            orchestrator_opts.concurrency = options.concurrency.value();
        }
        if (options.timeout.has_value()) {
            orchestrator_opts.timeout = options.timeout.value();
        }

        std::variant<std::monostate, core::range_scan, core::prefix_scan, core::sampling_scan> core_scan_type{};
        switch (scan_type.type) {
            case scan_type::built::prefix_scan:
                core_scan_type = core::prefix_scan{
                    scan_type.prefix,
                };
                break;
            case scan_type::built::range_scan:
                core_scan_type = core::range_scan{
                    (scan_type.from) ? std::make_optional(core::scan_term{ scan_type.from->term, scan_type.from->exclusive })
                                     : std::nullopt,
                    (scan_type.to) ? std::make_optional(core::scan_term{ scan_type.to->term, scan_type.to->exclusive }) : std::nullopt,
                };
                break;
            case scan_type::built::sampling_scan:
                core_scan_type = core::sampling_scan{
                    scan_type.limit,
                    scan_type.seed,
                };
                break;
        }

        return core_.open_bucket(
          bucket_name_, [this, handler = std::move(handler), orchestrator_opts, core_scan_type](std::error_code ec) mutable {
              if (ec) {
                  return handler(error(ec), {});
              }
              return core_.with_bucket_configuration(
                bucket_name_,
                [this, handler = std::move(handler), orchestrator_opts, core_scan_type](
                  std::error_code ec, const core::topology::configuration& config) mutable {
                    if (ec) {
                        return handler(error(ec, "An error occurred when attempting to fetch the bucket configuration."), {});
                    }
                    if (!config.capabilities.supports_range_scan()) {
                        return handler(error(errc::common::feature_not_available, "This bucket does not support range scan."), {});
                    }
                    auto agent_group = core::agent_group(core_.io_context(), core::agent_group_config{ { core_ } });
                    ec = agent_group.open_bucket(bucket_name_);
                    if (ec) {
                        return handler(error(ec, fmt::format("An error occurred while opening the `{}` bucket.", bucket_name_)), {});
                    }
                    auto agent = agent_group.get_agent(bucket_name_);
                    if (!agent.has_value()) {
                        return handler(
                          error(agent.error(),
                                fmt::format("An error occurred while getting an operation agent for the `{}` bucket", bucket_name_)),
                          {});
                    }
                    if (!config.vbmap.has_value() || config.vbmap->empty()) {
                        CB_LOG_WARNING("Unable to get vbucket map for `{}` - cannot perform scan operation", bucket_name_);
                        return handler(error(errc::common::request_canceled, "No vbucket map included with the bucket config"), {});
                    }

                    auto orchestrator = core::range_scan_orchestrator(
                      core_.io_context(), agent.value(), config.vbmap.value(), scope_name_, name_, core_scan_type, orchestrator_opts);
                    return orchestrator.scan([handler = std::move(handler)](auto ec, auto core_scan_result) mutable {
                        if (ec) {
                            return handler(error(ec, "Error while starting the range scan"), {});
                        }
                        auto internal_result = std::make_shared<internal_scan_result>(std::move(core_scan_result));
                        scan_result result{ internal_result };
                        return handler({}, result);
                    });
                });
          });
    }

  private:
    core::cluster core_;
    std::string bucket_name_;
    std::string scope_name_;
    std::string name_;
};

collection::collection(core::cluster core, std::string_view bucket_name, std::string_view scope_name, std::string_view name)
  : impl_(std::make_shared<collection_impl>(std::move(core), bucket_name, scope_name, name))
{
}

auto
collection::bucket_name() const -> const std::string&
{
    return impl_->bucket_name();
}

auto
collection::scope_name() const -> const std::string&
{
    return impl_->scope_name();
}

auto
collection::name() const -> const std::string&
{
    return impl_->name();
}

auto
collection::query_indexes() const -> collection_query_index_manager
{
    return { impl_->core(), impl_->bucket_name(), impl_->scope_name(), impl_->name() };
}

auto
collection::binary() const -> binary_collection
{
    return { impl_->core(), impl_->bucket_name(), impl_->scope_name(), impl_->name() };
}

void
collection::get(std::string document_id, const get_options& options, get_handler&& handler) const
{
    return impl_->get(std::move(document_id), options.build(), std::move(handler));
}

auto
collection::get(std::string document_id, const get_options& options) const -> std::future<std::pair<error, get_result>>
{
    auto barrier = std::make_shared<std::promise<std::pair<error, get_result>>>();
    auto future = barrier->get_future();
<<<<<<< HEAD
    get(std::move(document_id), options, [barrier](auto err, auto result) {
        barrier->set_value({ std::move(err), std::move(result) });
=======
    get(std::move(document_id), options, [barrier](auto ctx, auto result) {
        barrier->set_value({ std::move(ctx), std::move(result) });
>>>>>>> dfc421b1
    });
    return future;
}

void
collection::get_and_touch(std::string document_id,
                          std::chrono::seconds duration,
                          const get_and_touch_options& options,
                          get_and_touch_handler&& handler) const
{
    return impl_->get_and_touch(std::move(document_id), core::impl::expiry_relative(duration), options.build(), std::move(handler));
}

auto
collection::get_and_touch(std::string document_id,
                          std::chrono::seconds duration,
<<<<<<< HEAD
                          const get_and_touch_options& options) const -> std::future<std::pair<error, get_result>>
=======
                          const get_and_touch_options& options) const -> std::future<std::pair<key_value_error_context, get_result>>
>>>>>>> dfc421b1
{
    auto barrier = std::make_shared<std::promise<std::pair<error, get_result>>>();
    auto future = barrier->get_future();
    get_and_touch(std::move(document_id), duration, options, [barrier](auto err, auto result) {
        barrier->set_value({ std::move(err), std::move(result) });
    });
    return future;
}

void
collection::get_and_touch(std::string document_id,
                          std::chrono::system_clock::time_point time_point,
                          const get_and_touch_options& options,
                          get_and_touch_handler&& handler) const
{
    return impl_->get_and_touch(std::move(document_id), core::impl::expiry_absolute(time_point), options.build(), std::move(handler));
}

auto
collection::get_and_touch(std::string document_id,
                          std::chrono::system_clock::time_point time_point,
                          const get_and_touch_options& options) const -> std::future<std::pair<error, get_result>>
{
    auto barrier = std::make_shared<std::promise<std::pair<error, get_result>>>();
    auto future = barrier->get_future();
    get_and_touch(std::move(document_id), time_point, options, [barrier](auto err, auto result) {
        barrier->set_value({ std::move(err), std::move(result) });
    });
    return future;
}

void
collection::touch(std::string document_id, std::chrono::seconds duration, const touch_options& options, touch_handler&& handler) const
{
    return impl_->touch(std::move(document_id), core::impl::expiry_relative(duration), options.build(), std::move(handler));
}

auto
collection::touch(std::string document_id,
                  std::chrono::seconds duration,
<<<<<<< HEAD
                  const touch_options& options) const -> std::future<std::pair<error, result>>
=======
                  const touch_options& options) const -> std::future<std::pair<key_value_error_context, result>>
>>>>>>> dfc421b1
{
    auto barrier = std::make_shared<std::promise<std::pair<error, result>>>();
    auto future = barrier->get_future();
    touch(std::move(document_id), duration, options, [barrier](auto err, auto result) {
        barrier->set_value({ std::move(err), std::move(result) });
    });
    return future;
}

void
collection::touch(std::string document_id,
                  std::chrono::system_clock::time_point time_point,
                  const touch_options& options,
                  touch_handler&& handler) const
{
    return impl_->touch(std::move(document_id), core::impl::expiry_absolute(time_point), options.build(), std::move(handler));
}

auto
collection::touch(std::string document_id,
                  std::chrono::system_clock::time_point time_point,
<<<<<<< HEAD
                  const touch_options& options) const -> std::future<std::pair<error, result>>
=======
                  const touch_options& options) const -> std::future<std::pair<key_value_error_context, result>>
>>>>>>> dfc421b1
{
    auto barrier = std::make_shared<std::promise<std::pair<error, result>>>();
    auto future = barrier->get_future();
    touch(std::move(document_id), time_point, options, [barrier](auto err, auto result) {
        barrier->set_value({ std::move(err), std::move(result) });
    });
    return future;
}

void
collection::get_any_replica(std::string document_id, const get_any_replica_options& options, get_any_replica_handler&& handler) const
{
    return impl_->get_any_replica(std::move(document_id), options.build(), std::move(handler));
}

auto
collection::get_any_replica(std::string document_id,
                            const get_any_replica_options& options) const -> std::future<std::pair<error, get_replica_result>>
{
    auto barrier = std::make_shared<std::promise<std::pair<error, get_replica_result>>>();
    auto future = barrier->get_future();
    get_any_replica(std::move(document_id), options, [barrier](auto err, auto result) {
        barrier->set_value({ std::move(err), std::move(result) });
    });
    return future;
}

void
collection::get_all_replicas(std::string document_id, const get_all_replicas_options& options, get_all_replicas_handler&& handler) const
{
    return impl_->get_all_replicas(std::move(document_id), options.build(), std::move(handler));
}

auto
collection::get_all_replicas(std::string document_id,
                             const get_all_replicas_options& options) const -> std::future<std::pair<error, get_all_replicas_result>>
{
    auto barrier = std::make_shared<std::promise<std::pair<error, get_all_replicas_result>>>();
    auto future = barrier->get_future();
    get_all_replicas(std::move(document_id), options, [barrier](auto err, auto result) {
        barrier->set_value({ std::move(err), std::move(result) });
    });
    return future;
}

void
collection::remove(std::string document_id, const remove_options& options, remove_handler&& handler) const
{
    return impl_->remove(std::move(document_id), options.build(), std::move(handler));
}

auto
<<<<<<< HEAD
collection::remove(std::string document_id, const remove_options& options) const -> std::future<std::pair<error, mutation_result>>
=======
collection::remove(std::string document_id,
                   const remove_options& options) const -> std::future<std::pair<key_value_error_context, mutation_result>>
>>>>>>> dfc421b1
{
    auto barrier = std::make_shared<std::promise<std::pair<error, mutation_result>>>();
    auto future = barrier->get_future();
    remove(std::move(document_id), options, [barrier](auto err, auto result) {
        barrier->set_value({ std::move(err), std::move(result) });
    });
    return future;
}

void
collection::mutate_in(std::string document_id,
                      const mutate_in_specs& specs,
                      const mutate_in_options& options,
                      mutate_in_handler&& handler) const
{
    return impl_->mutate_in(std::move(document_id), specs.specs(), options.build(), std::move(handler));
}

auto
collection::mutate_in(std::string document_id,
                      const mutate_in_specs& specs,
<<<<<<< HEAD
                      const mutate_in_options& options) const -> std::future<std::pair<error, mutate_in_result>>
=======
                      const mutate_in_options& options) const -> std::future<std::pair<subdocument_error_context, mutate_in_result>>
>>>>>>> dfc421b1
{
    auto barrier = std::make_shared<std::promise<std::pair<error, mutate_in_result>>>();
    auto future = barrier->get_future();
    mutate_in(std::move(document_id), specs, options, [barrier](auto err, auto result) {
        barrier->set_value({ std::move(err), std::move(result) });
    });
    return future;
}

void
collection::lookup_in(std::string document_id,
                      const lookup_in_specs& specs,
                      const lookup_in_options& options,
                      lookup_in_handler&& handler) const
{
    return impl_->lookup_in(std::move(document_id), specs.specs(), options.build(), std::move(handler));
}

auto
collection::lookup_in(std::string document_id,
                      const lookup_in_specs& specs,
<<<<<<< HEAD
                      const lookup_in_options& options) const -> std::future<std::pair<error, lookup_in_result>>
=======
                      const lookup_in_options& options) const -> std::future<std::pair<subdocument_error_context, lookup_in_result>>
>>>>>>> dfc421b1
{
    auto barrier = std::make_shared<std::promise<std::pair<error, lookup_in_result>>>();
    auto future = barrier->get_future();
    lookup_in(std::move(document_id), specs, options, [barrier](auto err, auto result) {
        barrier->set_value({ std::move(err), std::move(result) });
    });
    return future;
}

void
collection::lookup_in_all_replicas(std::string document_id,
                                   const lookup_in_specs& specs,
                                   const lookup_in_all_replicas_options& options,
                                   lookup_in_all_replicas_handler&& handler) const
{
    return impl_->lookup_in_all_replicas(std::move(document_id), specs.specs(), options.build(), std::move(handler));
}

auto
collection::lookup_in_all_replicas(std::string document_id, const lookup_in_specs& specs, const lookup_in_all_replicas_options& options)
<<<<<<< HEAD
  const -> std::future<std::pair<error, lookup_in_all_replicas_result>>
=======
  const -> std::future<std::pair<subdocument_error_context, lookup_in_all_replicas_result>>
>>>>>>> dfc421b1
{
    auto barrier = std::make_shared<std::promise<std::pair<error, lookup_in_all_replicas_result>>>();
    auto future = barrier->get_future();
    lookup_in_all_replicas(std::move(document_id), specs, options, [barrier](auto err, auto result) {
        barrier->set_value({ std::move(err), std::move(result) });
    });
    return future;
}

void
collection::lookup_in_any_replica(std::string document_id,
                                  const lookup_in_specs& specs,
                                  const lookup_in_any_replica_options& options,
                                  lookup_in_any_replica_handler&& handler) const
{
    return impl_->lookup_in_any_replica(std::move(document_id), specs.specs(), options.build(), std::move(handler));
}

auto
collection::lookup_in_any_replica(std::string document_id, const lookup_in_specs& specs, const lookup_in_any_replica_options& options) const
  -> std::future<std::pair<error, lookup_in_replica_result>>
{
    auto barrier = std::make_shared<std::promise<std::pair<error, lookup_in_replica_result>>>();
    auto future = barrier->get_future();
    lookup_in_any_replica(std::move(document_id), specs, options, [barrier](auto err, auto result) {
        barrier->set_value({ std::move(err), std::move(result) });
    });
    return future;
}

void
collection::get_and_lock(std::string document_id,
                         std::chrono::seconds lock_duration,
                         const get_and_lock_options& options,
                         get_and_lock_handler&& handler) const
{
    return impl_->get_and_lock(std::move(document_id), lock_duration, options.build(), std::move(handler));
}

auto
collection::get_and_lock(std::string document_id,
                         std::chrono::seconds lock_duration,
<<<<<<< HEAD
                         const get_and_lock_options& options) const -> std::future<std::pair<error, get_result>>
=======
                         const get_and_lock_options& options) const -> std::future<std::pair<key_value_error_context, get_result>>
>>>>>>> dfc421b1
{
    auto barrier = std::make_shared<std::promise<std::pair<error, get_result>>>();
    auto future = barrier->get_future();
    get_and_lock(std::move(document_id), lock_duration, options, [barrier](auto err, auto result) {
        barrier->set_value({ std::move(err), std::move(result) });
    });
    return future;
}

void
collection::unlock(std::string document_id, couchbase::cas cas, const unlock_options& options, unlock_handler&& handler) const
{
    return impl_->unlock(std::move(document_id), cas, options.build(), std::move(handler));
}

auto
collection::unlock(std::string document_id, couchbase::cas cas, const unlock_options& options) const -> std::future<error>
{
    auto barrier = std::make_shared<std::promise<error>>();
    auto future = barrier->get_future();
<<<<<<< HEAD
    unlock(std::move(document_id), cas, options, [barrier](auto err) {
        barrier->set_value({ std::move(err) });
=======
    unlock(std::move(document_id), cas, options, [barrier](auto ctx) {
        barrier->set_value({ std::move(ctx) });
>>>>>>> dfc421b1
    });
    return future;
}

void
collection::exists(std::string document_id, const exists_options& options, exists_handler&& handler) const
{
    return impl_->exists(std::move(document_id), options.build(), std::move(handler));
}

auto
<<<<<<< HEAD
collection::exists(std::string document_id, const exists_options& options) const -> std::future<std::pair<error, exists_result>>
=======
collection::exists(std::string document_id,
                   const exists_options& options) const -> std::future<std::pair<key_value_error_context, exists_result>>
>>>>>>> dfc421b1
{
    auto barrier = std::make_shared<std::promise<std::pair<error, exists_result>>>();
    auto future = barrier->get_future();
    exists(std::move(document_id), options, [barrier](auto err, auto result) {
        barrier->set_value({ std::move(err), std::move(result) });
    });
    return future;
}

void
collection::upsert(std::string document_id, codec::encoded_value document, const upsert_options& options, upsert_handler&& handler) const
{
    return impl_->upsert(std::move(document_id), std::move(document), options.build(), std::move(handler));
}

auto
collection::upsert(std::string document_id,
                   codec::encoded_value document,
<<<<<<< HEAD
                   const upsert_options& options) const -> std::future<std::pair<error, mutation_result>>
=======
                   const upsert_options& options) const -> std::future<std::pair<key_value_error_context, mutation_result>>
>>>>>>> dfc421b1
{
    auto barrier = std::make_shared<std::promise<std::pair<error, mutation_result>>>();
    auto future = barrier->get_future();
    upsert(std::move(document_id), std::move(document), options, [barrier](auto err, auto result) {
        barrier->set_value({ std::move(err), std::move(result) });
    });
    return future;
}

void
collection::insert(std::string document_id, codec::encoded_value document, const insert_options& options, insert_handler&& handler) const
{
    return impl_->insert(std::move(document_id), std::move(document), options.build(), std::move(handler));
}

auto
collection::insert(std::string document_id,
                   codec::encoded_value document,
<<<<<<< HEAD
                   const insert_options& options) const -> std::future<std::pair<error, mutation_result>>
=======
                   const insert_options& options) const -> std::future<std::pair<key_value_error_context, mutation_result>>
>>>>>>> dfc421b1
{
    auto barrier = std::make_shared<std::promise<std::pair<error, mutation_result>>>();
    auto future = barrier->get_future();
    insert(std::move(document_id), std::move(document), options, [barrier](auto err, auto result) {
        barrier->set_value({ std::move(err), std::move(result) });
    });
    return future;
}

void
collection::replace(std::string document_id, codec::encoded_value document, const replace_options& options, replace_handler&& handler) const
{
    return impl_->replace(std::move(document_id), std::move(document), options.build(), std::move(handler));
}

auto
collection::replace(std::string document_id,
                    codec::encoded_value document,
<<<<<<< HEAD
                    const replace_options& options) const -> std::future<std::pair<error, mutation_result>>
=======
                    const replace_options& options) const -> std::future<std::pair<key_value_error_context, mutation_result>>
>>>>>>> dfc421b1
{
    auto barrier = std::make_shared<std::promise<std::pair<error, mutation_result>>>();
    auto future = barrier->get_future();
    replace(std::move(document_id), std::move(document), options, [barrier](auto err, auto result) {
        barrier->set_value({ std::move(err), std::move(result) });
    });
    return future;
}

void
collection::scan(const couchbase::scan_type& scan_type, const couchbase::scan_options& options, couchbase::scan_handler&& handler) const
{
    return impl_->scan(scan_type.build(), options.build(), std::move(handler));
}

auto
collection::scan(const couchbase::scan_type& scan_type,
<<<<<<< HEAD
                 const couchbase::scan_options& options) const -> std::future<std::pair<error, scan_result>>
=======
                 const couchbase::scan_options& options) const -> std::future<std::pair<std::error_code, scan_result>>
>>>>>>> dfc421b1
{
    auto barrier = std::make_shared<std::promise<std::pair<error, scan_result>>>();
    auto future = barrier->get_future();
<<<<<<< HEAD
    scan(scan_type, options, [barrier](auto err, auto result) {
        barrier->set_value({ err, std::move(result) });
=======
    scan(scan_type, options, [barrier](auto ec, auto result) {
        barrier->set_value({ ec, std::move(result) });
>>>>>>> dfc421b1
    });
    return future;
}
} // namespace couchbase<|MERGE_RESOLUTION|>--- conflicted
+++ resolved
@@ -158,11 +158,7 @@
             { options.retry_strategy },
           },
           [handler = std::move(handler)](auto resp) mutable {
-<<<<<<< HEAD
               return handler(core::impl::make_error(std::move(resp.ctx)), result{ resp.cas });
-=======
-              return handler(std::move(resp.ctx), result{ resp.cas });
->>>>>>> dfc421b1
           });
     }
 
@@ -170,86 +166,6 @@
                          const get_any_replica_options::built& options,
                          core::impl::movable_get_any_replica_handler&& handler) const
     {
-<<<<<<< HEAD
-        auto request =
-          std::make_shared<core::impl::get_any_replica_request>(bucket_name_, scope_name_, name_, std::move(document_key), options.timeout);
-        core_.with_bucket_configuration(
-          bucket_name_,
-          [core = core_, r = std::move(request), h = std::move(handler)](std::error_code ec,
-                                                                         const core::topology::configuration& config) mutable {
-              if (ec) {
-                  return h(core::impl::make_error(make_key_value_error_context(ec, r->id())), get_replica_result{});
-              }
-              struct replica_context {
-                  replica_context(core::impl::movable_get_any_replica_handler&& handler, std::uint32_t expected_responses)
-                    : handler_(std::move(handler))
-                    , expected_responses_(expected_responses)
-                  {
-                  }
-
-                  core::impl::movable_get_any_replica_handler handler_;
-                  std::uint32_t expected_responses_;
-                  bool done_{ false };
-                  std::mutex mutex_{};
-              };
-              auto ctx = std::make_shared<replica_context>(std::move(h), config.num_replicas.value_or(0U) + 1U);
-
-              for (std::size_t idx = 1U; idx <= config.num_replicas.value_or(0U); ++idx) {
-                  core::document_id replica_id{ r->id() };
-                  replica_id.node_index(idx);
-                  core.execute(core::impl::get_replica_request{ std::move(replica_id), r->timeout() }, [ctx](auto&& resp) {
-                      core::impl::movable_get_any_replica_handler local_handler;
-                      {
-                          const std::scoped_lock lock(ctx->mutex_);
-                          if (ctx->done_) {
-                              return;
-                          }
-                          --ctx->expected_responses_;
-                          if (resp.ctx.ec()) {
-                              if (ctx->expected_responses_ > 0) {
-                                  // just ignore the response
-                                  return;
-                              }
-                              // consider document irretrievable and give up
-                              resp.ctx.override_ec(errc::key_value::document_irretrievable);
-                          }
-                          ctx->done_ = true;
-                          std::swap(local_handler, ctx->handler_);
-                      }
-                      if (local_handler) {
-                          return local_handler(core::impl::make_error(std::move(resp.ctx)),
-                                               get_replica_result{ resp.cas, true /* replica */, { std::move(resp.value), resp.flags } });
-                      }
-                  });
-              }
-
-              core::operations::get_request active{ core::document_id{ r->id() } };
-              active.timeout = r->timeout();
-              core.execute(active, [ctx](auto resp) {
-                  core::impl::movable_get_any_replica_handler local_handler{};
-                  {
-                      const std::scoped_lock lock(ctx->mutex_);
-                      if (ctx->done_) {
-                          return;
-                      }
-                      --ctx->expected_responses_;
-                      if (resp.ctx.ec()) {
-                          if (ctx->expected_responses_ > 0) {
-                              // just ignore the response
-                              return;
-                          }
-                          // consider document irretrievable and give up
-                          resp.ctx.override_ec(errc::key_value::document_irretrievable);
-                      }
-                      ctx->done_ = true;
-                      std::swap(local_handler, ctx->handler_);
-                  }
-                  if (local_handler) {
-                      return local_handler(core::impl::make_error(std::move(resp.ctx)),
-                                           get_replica_result{ resp.cas, false /* active */, { std::move(resp.value), resp.flags } });
-                  }
-              });
-=======
         return core_.execute(
           core::operations::get_any_replica_request{
             core::document_id{ bucket_name_, scope_name_, name_, std::move(document_key) },
@@ -257,13 +173,12 @@
             options.read_preference,
           },
           [handler = std::move(handler)](auto resp) mutable {
-              return handler(std::move(resp.ctx),
+              return handler(core::impl::make_error(std::move(resp.ctx)),
                              get_replica_result{
                                resp.cas,
                                resp.replica,
                                { std::move(resp.value), resp.flags },
                              });
->>>>>>> dfc421b1
           });
     }
 
@@ -271,97 +186,6 @@
                           const get_all_replicas_options::built& options,
                           core::impl::movable_get_all_replicas_handler&& handler) const
     {
-<<<<<<< HEAD
-        auto request = std::make_shared<core::impl::get_all_replicas_request>(
-          bucket_name_, scope_name_, name_, std::move(document_key), options.timeout);
-        core_.with_bucket_configuration(
-          bucket_name_,
-          [core = core_, r = std::move(request), h = std::move(handler)](std::error_code ec,
-                                                                         const core::topology::configuration& config) mutable {
-              if (ec) {
-                  return h(core::impl::make_error(make_key_value_error_context(ec, r->id())), get_all_replicas_result{});
-              }
-              struct replica_context {
-                  replica_context(core::impl::movable_get_all_replicas_handler handler, std::uint32_t expected_responses)
-                    : handler_(std::move(handler))
-                    , expected_responses_(expected_responses)
-                  {
-                  }
-
-                  core::impl::movable_get_all_replicas_handler handler_;
-                  std::uint32_t expected_responses_;
-                  bool done_{ false };
-                  std::mutex mutex_{};
-                  get_all_replicas_result result_{};
-              };
-              auto ctx = std::make_shared<replica_context>(std::move(h), config.num_replicas.value_or(0U) + 1U);
-
-              for (std::size_t idx = 1U; idx <= config.num_replicas.value_or(0U); ++idx) {
-                  core::document_id replica_id{ r->id() };
-                  replica_id.node_index(idx);
-                  core.execute(core::impl::get_replica_request{ std::move(replica_id), r->timeout() }, [ctx](auto resp) {
-                      core::impl::movable_get_all_replicas_handler local_handler{};
-                      {
-                          const std::scoped_lock lock(ctx->mutex_);
-                          if (ctx->done_) {
-                              return;
-                          }
-                          --ctx->expected_responses_;
-                          if (resp.ctx.ec()) {
-                              if (ctx->expected_responses_ > 0) {
-                                  // just ignore the response
-                                  return;
-                              }
-                          } else {
-                              ctx->result_.emplace_back(
-                                get_replica_result{ resp.cas, true /* replica */, { std::move(resp.value), resp.flags } });
-                          }
-                          if (ctx->expected_responses_ == 0) {
-                              ctx->done_ = true;
-                              std::swap(local_handler, ctx->handler_);
-                          }
-                      }
-                      if (local_handler) {
-                          if (!ctx->result_.empty()) {
-                              resp.ctx.override_ec({});
-                          }
-                          return local_handler(core::impl::make_error(std::move(resp.ctx)), std::move(ctx->result_));
-                      }
-                  });
-              }
-
-              core::operations::get_request active{ core::document_id{ r->id() } };
-              active.timeout = r->timeout();
-              core.execute(active, [ctx](auto resp) {
-                  core::impl::movable_get_all_replicas_handler local_handler{};
-                  {
-                      const std::scoped_lock lock(ctx->mutex_);
-                      if (ctx->done_) {
-                          return;
-                      }
-                      --ctx->expected_responses_;
-                      if (resp.ctx.ec()) {
-                          if (ctx->expected_responses_ > 0) {
-                              // just ignore the response
-                              return;
-                          }
-                      } else {
-                          ctx->result_.emplace_back(
-                            get_replica_result{ resp.cas, false /* active */, { std::move(resp.value), resp.flags } });
-                      }
-                      if (ctx->expected_responses_ == 0) {
-                          ctx->done_ = true;
-                          std::swap(local_handler, ctx->handler_);
-                      }
-                  }
-                  if (local_handler) {
-                      if (!ctx->result_.empty()) {
-                          resp.ctx.override_ec({});
-                      }
-                      return local_handler(core::impl::make_error(std::move(resp.ctx)), std::move(ctx->result_));
-                  }
-              });
-=======
         return core_.execute(
           core::operations::get_all_replicas_request{
             core::document_id{ bucket_name_, scope_name_, name_, std::move(document_key) },
@@ -377,8 +201,7 @@
                     { std::move(entry.value), entry.flags },
                   });
               }
-              return handler(std::move(resp.ctx), std::move(result));
->>>>>>> dfc421b1
+              return handler(core::impl::make_error(std::move(resp.ctx)), std::move(result));
           });
     }
 
@@ -467,11 +290,7 @@
             { options.retry_strategy },
           },
           [handler = std::move(handler)](auto&& resp) mutable {
-<<<<<<< HEAD
               return handler(core::impl::make_error(std::move(resp.ctx)));
-=======
-              return handler(std::move(resp.ctx));
->>>>>>> dfc421b1
           });
     }
 
@@ -535,133 +354,6 @@
                                 const lookup_in_all_replicas_options::built& options,
                                 lookup_in_all_replicas_handler&& handler) const
     {
-<<<<<<< HEAD
-        auto request = std::make_shared<couchbase::core::impl::lookup_in_all_replicas_request>(
-          bucket_name_, scope_name_, name_, std::move(document_key), specs, options.timeout);
-        core_.open_bucket(
-          bucket_name_,
-          [core = core_, bucket_name = bucket_name_, r = std::move(request), h = std::move(handler)](std::error_code ec) mutable {
-              if (ec) {
-                  h(core::impl::make_error(
-                      core::make_subdocument_error_context(make_key_value_error_context(ec, r->id()), ec, {}, {}, false)),
-                    lookup_in_all_replicas_result{});
-                  return;
-              }
-
-              return core.with_bucket_configuration(
-                bucket_name,
-                [core = core, r = std::move(r), h = std::move(h)](std::error_code ec, const core::topology::configuration& config) mutable {
-                    if (!config.capabilities.supports_subdoc_read_replica()) {
-                        ec = errc::common::feature_not_available;
-                    }
-
-                    if (ec) {
-                        return h(core::impl::make_error(
-                                   core::make_subdocument_error_context(make_key_value_error_context(ec, r->id()), ec, {}, {}, false)),
-                                 lookup_in_all_replicas_result{});
-                    }
-                    struct replica_context {
-                        replica_context(core::impl::movable_lookup_in_all_replicas_handler handler, std::uint32_t expected_responses)
-                          : handler_(std::move(handler))
-                          , expected_responses_(expected_responses)
-                        {
-                        }
-
-                        core::impl::movable_lookup_in_all_replicas_handler handler_;
-                        std::uint32_t expected_responses_;
-                        bool done_{ false };
-                        std::mutex mutex_{};
-                        lookup_in_all_replicas_result result_{};
-                    };
-                    auto ctx = std::make_shared<replica_context>(std::move(h), config.num_replicas.value_or(0U) + 1U);
-
-                    for (std::size_t idx = 1U; idx <= config.num_replicas.value_or(0U); ++idx) {
-                        core::document_id replica_id{ r->id() };
-                        replica_id.node_index(idx);
-                        core.execute(core::impl::lookup_in_replica_request{ std::move(replica_id), r->specs(), r->timeout() },
-                                     [ctx](core::impl::lookup_in_replica_response&& resp) {
-                                         core::impl::movable_lookup_in_all_replicas_handler local_handler{};
-                                         {
-                                             const std::scoped_lock lock(ctx->mutex_);
-                                             if (ctx->done_) {
-                                                 return;
-                                             }
-                                             --ctx->expected_responses_;
-                                             if (resp.ctx.ec()) {
-                                                 if (ctx->expected_responses_ > 0) {
-                                                     // just ignore the response
-                                                     return;
-                                                 }
-                                             } else {
-                                                 std::vector<lookup_in_replica_result::entry> entries{};
-                                                 for (const auto& field : resp.fields) {
-                                                     lookup_in_replica_result::entry lookup_in_entry{};
-                                                     lookup_in_entry.path = field.path;
-                                                     lookup_in_entry.value = field.value;
-                                                     lookup_in_entry.exists = field.exists;
-                                                     lookup_in_entry.original_index = field.original_index;
-                                                     lookup_in_entry.ec = field.ec;
-                                                     entries.emplace_back(lookup_in_entry);
-                                                 }
-                                                 ctx->result_.emplace_back(resp.cas, entries, resp.deleted, true /* replica */);
-                                             }
-                                             if (ctx->expected_responses_ == 0) {
-                                                 ctx->done_ = true;
-                                                 std::swap(local_handler, ctx->handler_);
-                                             }
-                                         }
-                                         if (local_handler) {
-                                             if (!ctx->result_.empty()) {
-                                                 resp.ctx.override_ec({});
-                                             }
-                                             return local_handler(core::impl::make_error(std::move(resp.ctx)), std::move(ctx->result_));
-                                         }
-                                     });
-                    }
-
-                    core::operations::lookup_in_request active{ core::document_id{ r->id() } };
-                    active.specs = r->specs();
-                    active.timeout = r->timeout();
-                    core.execute(active, [ctx](core::operations::lookup_in_response&& resp) {
-                        core::impl::movable_lookup_in_all_replicas_handler local_handler{};
-                        {
-                            const std::scoped_lock lock(ctx->mutex_);
-                            if (ctx->done_) {
-                                return;
-                            }
-                            --ctx->expected_responses_;
-                            if (resp.ctx.ec()) {
-                                if (ctx->expected_responses_ > 0) {
-                                    // just ignore the response
-                                    return;
-                                }
-                            } else {
-                                std::vector<lookup_in_replica_result::entry> entries{};
-                                for (const auto& field : resp.fields) {
-                                    lookup_in_replica_result::entry lookup_in_entry{};
-                                    lookup_in_entry.path = field.path;
-                                    lookup_in_entry.value = field.value;
-                                    lookup_in_entry.exists = field.exists;
-                                    lookup_in_entry.original_index = field.original_index;
-                                    lookup_in_entry.ec = field.ec;
-                                    entries.emplace_back(lookup_in_entry);
-                                }
-                                ctx->result_.emplace_back(resp.cas, entries, resp.deleted, false /* active */);
-                            }
-                            if (ctx->expected_responses_ == 0) {
-                                ctx->done_ = true;
-                                std::swap(local_handler, ctx->handler_);
-                            }
-                        }
-                        if (local_handler) {
-                            if (!ctx->result_.empty()) {
-                                resp.ctx.override_ec({});
-                            }
-                            return local_handler(core::impl::make_error(std::move(resp.ctx)), std::move(ctx->result_));
-                        }
-                    });
-                });
-=======
         return core_.execute(
           core::operations::lookup_in_all_replicas_request{
             core::document_id{ bucket_name_, scope_name_, name_, std::move(document_key) },
@@ -691,8 +383,7 @@
                     res.is_replica,
                   });
               }
-              return handler(std::move(resp.ctx), result);
->>>>>>> dfc421b1
+              return handler(core::impl::make_error(std::move(resp.ctx)), result);
           });
     }
 
@@ -701,124 +392,6 @@
                                const lookup_in_any_replica_options::built& options,
                                lookup_in_any_replica_handler&& handler) const
     {
-<<<<<<< HEAD
-        auto request = std::make_shared<couchbase::core::impl::lookup_in_any_replica_request>(
-          bucket_name_, scope_name_, name_, std::move(document_key), specs, options.timeout);
-        core_.open_bucket(
-          bucket_name_,
-          [core = core_, bucket_name = bucket_name_, r = std::move(request), h = std::move(handler)](std::error_code ec) mutable {
-              if (ec) {
-                  h(core::impl::make_error(
-                      core::make_subdocument_error_context(make_key_value_error_context(ec, r->id()), ec, {}, {}, false)),
-                    lookup_in_replica_result{});
-                  return;
-              }
-
-              return core.with_bucket_configuration(
-                bucket_name,
-                [core = core, r = std::move(r), h = std::move(h)](std::error_code ec, const core::topology::configuration& config) mutable {
-                    if (!config.capabilities.supports_subdoc_read_replica()) {
-                        ec = errc::common::feature_not_available;
-                    }
-                    if (ec) {
-                        return h(core::impl::make_error(
-                                   core::make_subdocument_error_context(make_key_value_error_context(ec, r->id()), ec, {}, {}, false)),
-                                 lookup_in_replica_result{});
-                    }
-                    struct replica_context {
-                        replica_context(core::impl::movable_lookup_in_any_replica_handler handler, std::uint32_t expected_responses)
-                          : handler_(std::move(handler))
-                          , expected_responses_(expected_responses)
-                        {
-                        }
-
-                        core::impl::movable_lookup_in_any_replica_handler handler_;
-                        std::uint32_t expected_responses_;
-                        bool done_{ false };
-                        std::mutex mutex_{};
-                    };
-                    auto ctx = std::make_shared<replica_context>(std::move(h), config.num_replicas.value_or(0U) + 1U);
-
-                    for (std::size_t idx = 1U; idx <= config.num_replicas.value_or(0U); ++idx) {
-                        core::document_id replica_id{ r->id() };
-                        replica_id.node_index(idx);
-                        core.execute(core::impl::lookup_in_replica_request{ std::move(replica_id), r->specs(), r->timeout() },
-                                     [ctx](core::impl::lookup_in_replica_response&& resp) {
-                                         core::impl::movable_lookup_in_any_replica_handler local_handler;
-                                         {
-                                             const std::scoped_lock lock(ctx->mutex_);
-                                             if (ctx->done_) {
-                                                 return;
-                                             }
-                                             --ctx->expected_responses_;
-                                             if (resp.ctx.ec()) {
-                                                 if (ctx->expected_responses_ > 0) {
-                                                     // just ignore the response
-                                                     return;
-                                                 }
-                                                 // consider document irretrievable and give up
-                                                 resp.ctx.override_ec(errc::key_value::document_irretrievable);
-                                             }
-                                             ctx->done_ = true;
-                                             std::swap(local_handler, ctx->handler_);
-                                         }
-                                         if (local_handler) {
-                                             std::vector<lookup_in_replica_result::entry> entries;
-                                             for (const auto& field : resp.fields) {
-                                                 lookup_in_replica_result::entry entry{};
-                                                 entry.path = field.path;
-                                                 entry.original_index = field.original_index;
-                                                 entry.exists = field.exists;
-                                                 entry.value = field.value;
-                                                 entry.ec = field.ec;
-                                                 entries.emplace_back(entry);
-                                             }
-                                             return local_handler(
-                                               core::impl::make_error(std::move(resp.ctx)),
-                                               lookup_in_replica_result{ resp.cas, entries, resp.deleted, true /* replica */ });
-                                         }
-                                     });
-                    }
-
-                    core::operations::lookup_in_request active{ core::document_id{ r->id() } };
-                    active.specs = r->specs();
-                    active.timeout = r->timeout();
-                    core.execute(active, [ctx](core::operations::lookup_in_response&& resp) {
-                        core::impl::movable_lookup_in_any_replica_handler local_handler{};
-                        {
-                            const std::scoped_lock lock(ctx->mutex_);
-                            if (ctx->done_) {
-                                return;
-                            }
-                            --ctx->expected_responses_;
-                            if (resp.ctx.ec()) {
-                                if (ctx->expected_responses_ > 0) {
-                                    // just ignore the response
-                                    return;
-                                }
-                                // consider document irretrievable and give up
-                                resp.ctx.override_ec(errc::key_value::document_irretrievable);
-                            }
-                            ctx->done_ = true;
-                            std::swap(local_handler, ctx->handler_);
-                        }
-                        if (local_handler) {
-                            std::vector<lookup_in_replica_result::entry> entries;
-                            for (const auto& field : resp.fields) {
-                                lookup_in_replica_result::entry entry{};
-                                entry.path = field.path;
-                                entry.original_index = field.original_index;
-                                entry.exists = field.exists;
-                                entry.value = field.value;
-                                entry.ec = field.ec;
-                                entries.emplace_back(entry);
-                            }
-                            return local_handler(core::impl::make_error(std::move(resp.ctx)),
-                                                 lookup_in_replica_result{ resp.cas, entries, resp.deleted, false /* active */ });
-                        }
-                    });
-                });
-=======
         return core_.execute(
           core::operations::lookup_in_any_replica_request{
             core::document_id{ bucket_name_, scope_name_, name_, std::move(document_key) },
@@ -839,8 +412,8 @@
                   });
               }
               entries.reserve(resp.fields.size());
-              return handler(std::move(resp.ctx), lookup_in_replica_result{ resp.cas, std::move(entries), resp.deleted, resp.is_replica });
->>>>>>> dfc421b1
+              return handler(core::impl::make_error(std::move(resp.ctx)),
+                             lookup_in_replica_result{ resp.cas, std::move(entries), resp.deleted, resp.is_replica });
           });
     }
 
@@ -1276,13 +849,8 @@
 {
     auto barrier = std::make_shared<std::promise<std::pair<error, get_result>>>();
     auto future = barrier->get_future();
-<<<<<<< HEAD
     get(std::move(document_id), options, [barrier](auto err, auto result) {
         barrier->set_value({ std::move(err), std::move(result) });
-=======
-    get(std::move(document_id), options, [barrier](auto ctx, auto result) {
-        barrier->set_value({ std::move(ctx), std::move(result) });
->>>>>>> dfc421b1
     });
     return future;
 }
@@ -1299,11 +867,7 @@
 auto
 collection::get_and_touch(std::string document_id,
                           std::chrono::seconds duration,
-<<<<<<< HEAD
                           const get_and_touch_options& options) const -> std::future<std::pair<error, get_result>>
-=======
-                          const get_and_touch_options& options) const -> std::future<std::pair<key_value_error_context, get_result>>
->>>>>>> dfc421b1
 {
     auto barrier = std::make_shared<std::promise<std::pair<error, get_result>>>();
     auto future = barrier->get_future();
@@ -1344,11 +908,7 @@
 auto
 collection::touch(std::string document_id,
                   std::chrono::seconds duration,
-<<<<<<< HEAD
                   const touch_options& options) const -> std::future<std::pair<error, result>>
-=======
-                  const touch_options& options) const -> std::future<std::pair<key_value_error_context, result>>
->>>>>>> dfc421b1
 {
     auto barrier = std::make_shared<std::promise<std::pair<error, result>>>();
     auto future = barrier->get_future();
@@ -1370,11 +930,7 @@
 auto
 collection::touch(std::string document_id,
                   std::chrono::system_clock::time_point time_point,
-<<<<<<< HEAD
                   const touch_options& options) const -> std::future<std::pair<error, result>>
-=======
-                  const touch_options& options) const -> std::future<std::pair<key_value_error_context, result>>
->>>>>>> dfc421b1
 {
     auto barrier = std::make_shared<std::promise<std::pair<error, result>>>();
     auto future = barrier->get_future();
@@ -1427,12 +983,7 @@
 }
 
 auto
-<<<<<<< HEAD
 collection::remove(std::string document_id, const remove_options& options) const -> std::future<std::pair<error, mutation_result>>
-=======
-collection::remove(std::string document_id,
-                   const remove_options& options) const -> std::future<std::pair<key_value_error_context, mutation_result>>
->>>>>>> dfc421b1
 {
     auto barrier = std::make_shared<std::promise<std::pair<error, mutation_result>>>();
     auto future = barrier->get_future();
@@ -1454,11 +1005,7 @@
 auto
 collection::mutate_in(std::string document_id,
                       const mutate_in_specs& specs,
-<<<<<<< HEAD
                       const mutate_in_options& options) const -> std::future<std::pair<error, mutate_in_result>>
-=======
-                      const mutate_in_options& options) const -> std::future<std::pair<subdocument_error_context, mutate_in_result>>
->>>>>>> dfc421b1
 {
     auto barrier = std::make_shared<std::promise<std::pair<error, mutate_in_result>>>();
     auto future = barrier->get_future();
@@ -1480,11 +1027,7 @@
 auto
 collection::lookup_in(std::string document_id,
                       const lookup_in_specs& specs,
-<<<<<<< HEAD
                       const lookup_in_options& options) const -> std::future<std::pair<error, lookup_in_result>>
-=======
-                      const lookup_in_options& options) const -> std::future<std::pair<subdocument_error_context, lookup_in_result>>
->>>>>>> dfc421b1
 {
     auto barrier = std::make_shared<std::promise<std::pair<error, lookup_in_result>>>();
     auto future = barrier->get_future();
@@ -1505,11 +1048,7 @@
 
 auto
 collection::lookup_in_all_replicas(std::string document_id, const lookup_in_specs& specs, const lookup_in_all_replicas_options& options)
-<<<<<<< HEAD
   const -> std::future<std::pair<error, lookup_in_all_replicas_result>>
-=======
-  const -> std::future<std::pair<subdocument_error_context, lookup_in_all_replicas_result>>
->>>>>>> dfc421b1
 {
     auto barrier = std::make_shared<std::promise<std::pair<error, lookup_in_all_replicas_result>>>();
     auto future = barrier->get_future();
@@ -1552,11 +1091,7 @@
 auto
 collection::get_and_lock(std::string document_id,
                          std::chrono::seconds lock_duration,
-<<<<<<< HEAD
                          const get_and_lock_options& options) const -> std::future<std::pair<error, get_result>>
-=======
-                         const get_and_lock_options& options) const -> std::future<std::pair<key_value_error_context, get_result>>
->>>>>>> dfc421b1
 {
     auto barrier = std::make_shared<std::promise<std::pair<error, get_result>>>();
     auto future = barrier->get_future();
@@ -1577,13 +1112,8 @@
 {
     auto barrier = std::make_shared<std::promise<error>>();
     auto future = barrier->get_future();
-<<<<<<< HEAD
     unlock(std::move(document_id), cas, options, [barrier](auto err) {
         barrier->set_value({ std::move(err) });
-=======
-    unlock(std::move(document_id), cas, options, [barrier](auto ctx) {
-        barrier->set_value({ std::move(ctx) });
->>>>>>> dfc421b1
     });
     return future;
 }
@@ -1595,12 +1125,7 @@
 }
 
 auto
-<<<<<<< HEAD
 collection::exists(std::string document_id, const exists_options& options) const -> std::future<std::pair<error, exists_result>>
-=======
-collection::exists(std::string document_id,
-                   const exists_options& options) const -> std::future<std::pair<key_value_error_context, exists_result>>
->>>>>>> dfc421b1
 {
     auto barrier = std::make_shared<std::promise<std::pair<error, exists_result>>>();
     auto future = barrier->get_future();
@@ -1619,11 +1144,7 @@
 auto
 collection::upsert(std::string document_id,
                    codec::encoded_value document,
-<<<<<<< HEAD
                    const upsert_options& options) const -> std::future<std::pair<error, mutation_result>>
-=======
-                   const upsert_options& options) const -> std::future<std::pair<key_value_error_context, mutation_result>>
->>>>>>> dfc421b1
 {
     auto barrier = std::make_shared<std::promise<std::pair<error, mutation_result>>>();
     auto future = barrier->get_future();
@@ -1642,11 +1163,7 @@
 auto
 collection::insert(std::string document_id,
                    codec::encoded_value document,
-<<<<<<< HEAD
                    const insert_options& options) const -> std::future<std::pair<error, mutation_result>>
-=======
-                   const insert_options& options) const -> std::future<std::pair<key_value_error_context, mutation_result>>
->>>>>>> dfc421b1
 {
     auto barrier = std::make_shared<std::promise<std::pair<error, mutation_result>>>();
     auto future = barrier->get_future();
@@ -1665,11 +1182,7 @@
 auto
 collection::replace(std::string document_id,
                     codec::encoded_value document,
-<<<<<<< HEAD
                     const replace_options& options) const -> std::future<std::pair<error, mutation_result>>
-=======
-                    const replace_options& options) const -> std::future<std::pair<key_value_error_context, mutation_result>>
->>>>>>> dfc421b1
 {
     auto barrier = std::make_shared<std::promise<std::pair<error, mutation_result>>>();
     auto future = barrier->get_future();
@@ -1687,21 +1200,12 @@
 
 auto
 collection::scan(const couchbase::scan_type& scan_type,
-<<<<<<< HEAD
                  const couchbase::scan_options& options) const -> std::future<std::pair<error, scan_result>>
-=======
-                 const couchbase::scan_options& options) const -> std::future<std::pair<std::error_code, scan_result>>
->>>>>>> dfc421b1
 {
     auto barrier = std::make_shared<std::promise<std::pair<error, scan_result>>>();
     auto future = barrier->get_future();
-<<<<<<< HEAD
     scan(scan_type, options, [barrier](auto err, auto result) {
         barrier->set_value({ err, std::move(result) });
-=======
-    scan(scan_type, options, [barrier](auto ec, auto result) {
-        barrier->set_value({ ec, std::move(result) });
->>>>>>> dfc421b1
     });
     return future;
 }
