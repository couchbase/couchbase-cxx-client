--- conflicted
+++ resolved
@@ -221,19 +221,9 @@
                 REQUIRE_SUCCESS(error.ec());
             }
             {
-<<<<<<< HEAD
-                auto bucket_exists = test::utils::wait_until([&bucket_name, &c]() {
-                    auto [error, bucket] = c.buckets().get_bucket(bucket_name, {}).get();
-                    return error.ec() != couchbase::errc::common::bucket_not_found;
-                });
-                REQUIRE(bucket_exists);
+                REQUIRE(wait_for_bucket_created(integration, bucket_name));
                 auto [error, bucket] = c.buckets().get_bucket(bucket_name, {}).get();
                 REQUIRE_SUCCESS(error.ec());
-=======
-                REQUIRE(wait_for_bucket_created(integration, bucket_name));
-                auto [ctx, bucket] = c.buckets().get_bucket(bucket_name, {}).get();
-                REQUIRE_SUCCESS(ctx.ec());
->>>>>>> dfc421b1
                 REQUIRE(bucket_settings.bucket_type == bucket.bucket_type);
                 REQUIRE(bucket_settings.name == bucket.name);
                 REQUIRE(Approx(bucket_settings.ram_quota_mb).margin(5) == bucket.ram_quota_mb);
@@ -436,15 +426,7 @@
                     REQUIRE_SUCCESS(error.ec());
                 }
 
-<<<<<<< HEAD
-                auto bucket_exists = test::utils::wait_until([&bucket_name, c]() {
-                    auto [error, bucket] = c.buckets().get_bucket(bucket_name, {}).get();
-                    return error.ec() != couchbase::errc::common::bucket_not_found;
-                });
-                REQUIRE(bucket_exists);
-=======
                 REQUIRE(wait_for_bucket_created(integration, bucket_name));
->>>>>>> dfc421b1
 
                 {
                     auto error = c.buckets().flush_bucket(bucket_name, {}).get();
@@ -489,20 +471,9 @@
                 }
 
                 {
-<<<<<<< HEAD
-                    auto bucket_exists = test::utils::wait_until([&bucket_name, &c]() {
-                        auto [error, bucket] = c.buckets().get_bucket(bucket_name, {}).get();
-                        return error.ec() != couchbase::errc::common::bucket_not_found;
-                    });
-                    REQUIRE(bucket_exists);
+                    REQUIRE(wait_for_bucket_created(integration, bucket_name));
                     auto [error, bucket] = c.buckets().get_bucket(bucket_name, {}).get();
                     REQUIRE_SUCCESS(error.ec());
-=======
-                    REQUIRE(wait_for_bucket_created(integration, bucket_name));
-
-                    auto [ctx, bucket] = c.buckets().get_bucket(bucket_name, {}).get();
-                    REQUIRE_SUCCESS(ctx.ec());
->>>>>>> dfc421b1
                     REQUIRE(bucket.bucket_type == couchbase::management::cluster::bucket_type::memcached);
                 }
             }
@@ -589,19 +560,9 @@
                 }
 
                 {
-<<<<<<< HEAD
-                    auto bucket_exists = test::utils::wait_until([&bucket_name, c]() {
-                        auto [error, bucket] = c.buckets().get_bucket(bucket_name, {}).get();
-                        return error.ec() != couchbase::errc::common::bucket_not_found;
-                    });
-                    REQUIRE(bucket_exists);
+                    REQUIRE(wait_for_bucket_created(integration, bucket_name));
                     auto [error, bucket] = c.buckets().get_bucket(bucket_name, {}).get();
                     REQUIRE_SUCCESS(error.ec());
-=======
-                    REQUIRE(wait_for_bucket_created(integration, bucket_name));
-                    auto [ctx, bucket] = c.buckets().get_bucket(bucket_name, {}).get();
-                    REQUIRE_SUCCESS(ctx.ec());
->>>>>>> dfc421b1
                     REQUIRE(bucket.bucket_type == couchbase::management::cluster::bucket_type::ephemeral);
                     REQUIRE(bucket.eviction_policy == couchbase::management::cluster::bucket_eviction_policy::no_eviction);
                 }
@@ -616,19 +577,9 @@
                 }
 
                 {
-<<<<<<< HEAD
-                    auto bucket_exists = test::utils::wait_until([&bucket_name, c]() {
-                        auto [error, bucket] = c.buckets().get_bucket(bucket_name, {}).get();
-                        return error.ec() != couchbase::errc::common::bucket_not_found;
-                    });
-                    REQUIRE(bucket_exists);
+                    REQUIRE(wait_for_bucket_created(integration, bucket_name));
                     auto [error, bucket] = c.buckets().get_bucket(bucket_name, {}).get();
                     REQUIRE_SUCCESS(error.ec());
-=======
-                    REQUIRE(wait_for_bucket_created(integration, bucket_name));
-                    auto [ctx, bucket] = c.buckets().get_bucket(bucket_name, {}).get();
-                    REQUIRE_SUCCESS(ctx.ec());
->>>>>>> dfc421b1
                     REQUIRE(bucket.bucket_type == couchbase::management::cluster::bucket_type::ephemeral);
                     REQUIRE(bucket.eviction_policy == couchbase::management::cluster::bucket_eviction_policy::not_recently_used);
                 }
@@ -643,19 +594,9 @@
                     }
 
                     {
-<<<<<<< HEAD
-                        auto bucket_exists = test::utils::wait_until([&bucket_name, c]() {
-                            auto [error, bucket] = c.buckets().get_bucket(bucket_name, {}).get();
-                            return error.ec() != couchbase::errc::common::bucket_not_found;
-                        });
-                        REQUIRE(bucket_exists);
+                        REQUIRE(wait_for_bucket_created(integration, bucket_name));
                         auto [error, bucket] = c.buckets().get_bucket(bucket_name, {}).get();
                         REQUIRE_SUCCESS(error.ec());
-=======
-                        REQUIRE(wait_for_bucket_created(integration, bucket_name));
-                        auto [ctx, bucket] = c.buckets().get_bucket(bucket_name, {}).get();
-                        REQUIRE_SUCCESS(ctx.ec());
->>>>>>> dfc421b1
                         REQUIRE(bucket.bucket_type == couchbase::management::cluster::bucket_type::ephemeral);
                         REQUIRE(bucket.storage_backend == couchbase::management::cluster::bucket_storage_backend::unknown);
                     }
@@ -765,19 +706,9 @@
                 }
 
                 {
-<<<<<<< HEAD
-                    auto bucket_exists = test::utils::wait_until([&bucket_name, c]() {
-                        auto [error, bucket] = c.buckets().get_bucket(bucket_name, {}).get();
-                        return error.ec() != couchbase::errc::common::bucket_not_found;
-                    });
-                    REQUIRE(bucket_exists);
+                    REQUIRE(wait_for_bucket_created(integration, bucket_name));
                     auto [error, bucket] = c.buckets().get_bucket(bucket_name, {}).get();
                     REQUIRE_SUCCESS(error.ec());
-=======
-                    REQUIRE(wait_for_bucket_created(integration, bucket_name));
-                    auto [ctx, bucket] = c.buckets().get_bucket(bucket_name, {}).get();
-                    REQUIRE_SUCCESS(ctx.ec());
->>>>>>> dfc421b1
                     REQUIRE(bucket.bucket_type == couchbase::management::cluster::bucket_type::couchbase);
                     REQUIRE(bucket.eviction_policy == couchbase::management::cluster::bucket_eviction_policy::value_only);
                 }
@@ -792,19 +723,9 @@
                 }
 
                 {
-<<<<<<< HEAD
-                    auto bucket_exists = test::utils::wait_until([&bucket_name, c]() {
-                        auto [error, bucket] = c.buckets().get_bucket(bucket_name, {}).get();
-                        return error.ec() != couchbase::errc::common::bucket_not_found;
-                    });
-                    REQUIRE(bucket_exists);
+                    REQUIRE(wait_for_bucket_created(integration, bucket_name));
                     auto [error, bucket] = c.buckets().get_bucket(bucket_name, {}).get();
                     REQUIRE_SUCCESS(error.ec());
-=======
-                    REQUIRE(wait_for_bucket_created(integration, bucket_name));
-                    auto [ctx, bucket] = c.buckets().get_bucket(bucket_name, {}).get();
-                    REQUIRE_SUCCESS(ctx.ec());
->>>>>>> dfc421b1
                     REQUIRE(bucket.bucket_type == couchbase::management::cluster::bucket_type::couchbase);
                     REQUIRE(bucket.eviction_policy == couchbase::management::cluster::bucket_eviction_policy::full);
                 }
@@ -822,19 +743,9 @@
                         }
 
                         {
-<<<<<<< HEAD
-                            auto bucket_exists = test::utils::wait_until([&bucket_name, c]() {
-                                auto [error, bucket] = c.buckets().get_bucket(bucket_name, {}).get();
-                                return error.ec() != couchbase::errc::common::bucket_not_found;
-                            });
-                            REQUIRE(bucket_exists);
+                            REQUIRE(wait_for_bucket_created(integration, bucket_name));
                             auto [error, bucket] = c.buckets().get_bucket(bucket_name, {}).get();
                             REQUIRE_SUCCESS(error.ec());
-=======
-                            REQUIRE(wait_for_bucket_created(integration, bucket_name));
-                            auto [ctx, bucket] = c.buckets().get_bucket(bucket_name, {}).get();
-                            REQUIRE_SUCCESS(ctx.ec());
->>>>>>> dfc421b1
                             REQUIRE(bucket.bucket_type == couchbase::management::cluster::bucket_type::couchbase);
                             REQUIRE(bucket.storage_backend == couchbase::management::cluster::bucket_storage_backend::couchstore);
                         }
@@ -850,19 +761,9 @@
                         }
 
                         {
-<<<<<<< HEAD
-                            auto bucket_exists = test::utils::wait_until([&bucket_name, c]() {
-                                auto [error, bucket] = c.buckets().get_bucket(bucket_name, {}).get();
-                                return error.ec() != couchbase::errc::common::bucket_not_found;
-                            });
-                            REQUIRE(bucket_exists);
+                            REQUIRE(wait_for_bucket_created(integration, bucket_name));
                             auto [error, bucket] = c.buckets().get_bucket(bucket_name, {}).get();
                             REQUIRE_SUCCESS(error.ec());
-=======
-                            REQUIRE(wait_for_bucket_created(integration, bucket_name));
-                            auto [ctx, bucket] = c.buckets().get_bucket(bucket_name, {}).get();
-                            REQUIRE_SUCCESS(ctx.ec());
->>>>>>> dfc421b1
                             REQUIRE(bucket.bucket_type == couchbase::management::cluster::bucket_type::couchbase);
                             REQUIRE(bucket.storage_backend == couchbase::management::cluster::bucket_storage_backend::magma);
                         }
@@ -951,19 +852,9 @@
                         REQUIRE_SUCCESS(error.ec());
                     }
                     {
-<<<<<<< HEAD
-                        auto bucket_exists = test::utils::wait_until([&bucket_name, c]() {
-                            auto [error, bucket] = c.buckets().get_bucket(bucket_name, {}).get();
-                            return error.ec() != couchbase::errc::common::bucket_not_found;
-                        });
-                        REQUIRE(bucket_exists);
+                        REQUIRE(wait_for_bucket_created(integration, bucket_name));
                         auto [error, bucket] = c.buckets().get_bucket(bucket_name, {}).get();
                         REQUIRE_SUCCESS(error.ec());
-=======
-                        REQUIRE(wait_for_bucket_created(integration, bucket_name));
-                        auto [ctx, bucket] = c.buckets().get_bucket(bucket_name, {}).get();
-                        REQUIRE_SUCCESS(ctx.ec());
->>>>>>> dfc421b1
                         REQUIRE(bucket.minimum_durability_level == couchbase::durability_level::none);
                     }
                 }
@@ -977,19 +868,9 @@
                         }
 
                         {
-<<<<<<< HEAD
-                            auto bucket_exists = test::utils::wait_until([&bucket_name, c]() {
-                                auto [error, bucket] = c.buckets().get_bucket(bucket_name, {}).get();
-                                return error.ec() != couchbase::errc::common::bucket_not_found;
-                            });
-                            REQUIRE(bucket_exists);
+                            REQUIRE(wait_for_bucket_created(integration, bucket_name));
                             auto [error, bucket] = c.buckets().get_bucket(bucket_name, {}).get();
                             REQUIRE_SUCCESS(error.ec());
-=======
-                            REQUIRE(wait_for_bucket_created(integration, bucket_name));
-                            auto [ctx, bucket] = c.buckets().get_bucket(bucket_name, {}).get();
-                            REQUIRE_SUCCESS(ctx.ec());
->>>>>>> dfc421b1
                             REQUIRE(bucket.minimum_durability_level == couchbase::durability_level::majority);
                         }
                     }
@@ -2169,11 +2050,7 @@
                 std::thread io_thread([&io]() {
                     io.run();
                 });
-<<<<<<< HEAD
                 auto [ec_new, cluster_new] = couchbase::cluster::connect(io, integration.ctx.connection_string, options_outdated).get();
-=======
-                auto [cluster_new, ec_new] = couchbase::cluster::connect(io, integration.ctx.connection_string, options_outdated).get();
->>>>>>> dfc421b1
                 couchbase::core::operations::management::change_password_request changePasswordReq{};
                 changePasswordReq.newPassword = "newPassword";
                 auto changePasswordResp = test::utils::execute(couchbase::extract_core_cluster(cluster_new), changePasswordReq);
@@ -2191,13 +2068,8 @@
                 std::thread io_thread([&io]() {
                     io.run();
                 });
-<<<<<<< HEAD
                 auto [err_fail, cluster_fail] = couchbase::cluster::connect(io, integration.ctx.connection_string, options_outdated).get();
                 REQUIRE(err_fail.ec() == couchbase::errc::common::authentication_failure);
-=======
-                auto [cluster_fail, ec_fail] = couchbase::cluster::connect(io, integration.ctx.connection_string, options_outdated).get();
-                REQUIRE(ec_fail == couchbase::errc::common::authentication_failure);
->>>>>>> dfc421b1
 
                 // Make connection with new credentials, should succeed
                 auto [err_success, cluster_success] =
@@ -2514,11 +2386,7 @@
             }
 
             {
-<<<<<<< HEAD
                 auto [error, indexes] = c.query_indexes().get_all_indexes(integration.ctx.bucket, {}).get();
-=======
-                auto [ctx, indexes] = c.query_indexes().get_all_indexes(integration.ctx.bucket, {}).get();
->>>>>>> dfc421b1
                 auto index = std::find_if(indexes.begin(), indexes.end(), [&index_name](const auto& exp_index) {
                     return exp_index.name == index_name;
                 });
@@ -2541,12 +2409,8 @@
             {
                 auto error = c.query_indexes().drop_index(integration.ctx.bucket, index_name, {}).get();
                 couchbase::core::operations::management::query_index_drop_request req{};
-<<<<<<< HEAD
+                INFO(error.ctx().to_json());
                 REQUIRE(error.ec() == couchbase::errc::common::index_not_found);
-=======
-                INFO(ctx.content());
-                REQUIRE(ctx.ec() == couchbase::errc::common::index_not_found);
->>>>>>> dfc421b1
             }
             {
                 auto error =
@@ -2581,13 +2445,8 @@
             }
 
             {
-<<<<<<< HEAD
                 auto [error, indexes] = c.query_indexes().get_all_indexes(integration.ctx.bucket, {}).get();
                 REQUIRE_SUCCESS(error.ec());
-=======
-                auto [ctx, indexes] = c.query_indexes().get_all_indexes(integration.ctx.bucket, {}).get();
-                REQUIRE_SUCCESS(ctx.ec());
->>>>>>> dfc421b1
                 auto index = std::find_if(indexes.begin(), indexes.end(), [&index_name](const auto& exp_index) {
                     return exp_index.name == index_name;
                 });
@@ -2616,10 +2475,10 @@
                 REQUIRE(operation_completed);
             }
             {
-                auto ctx = c.query_indexes().drop_index(integration.ctx.bucket, index_name, {}).get();
+                auto error = c.query_indexes().drop_index(integration.ctx.bucket, index_name, {}).get();
                 couchbase::core::operations::management::query_index_drop_request req{};
-                INFO(ctx.content());
-                REQUIRE_SUCCESS(ctx.ec());
+                INFO(error.ctx().as<couchbase::core::error_context::http>().http_body);
+                REQUIRE_SUCCESS(error.ec());
             }
         }
 
@@ -4085,29 +3944,21 @@
 
         if (integration.cluster_version().supports_analytics_pending_mutations() && integration.cluster_version().major >= 7) {
             // Getting unexpected result in 6.6
-<<<<<<< HEAD
             auto [error, res] = mgr.get_pending_mutations({}).get();
             REQUIRE_SUCCESS(error.ec());
-            REQUIRE(res.count(dataverse_name) == 1);
-            REQUIRE(res[dataverse_name].count(dataset_name) == 1);
-            REQUIRE(res[dataverse_name][dataset_name] >= 0);
-=======
-            auto [ctx, res] = mgr.get_pending_mutations({}).get();
-            REQUIRE_SUCCESS(ctx.ec());
             if (res.count(dataverse_name) == 0 && integration.cluster_version().major == 7 && integration.cluster_version().minor == 0) {
-                fmt::print("Cluster {}.{}.{}, dataverse_name: {}, content: {}. Allow pending mutation to be empty\n",
+                fmt::print("Cluster {}.{}.{}, dataverse_name: {}, context: {}. Allow pending mutation to be empty\n",
                            integration.cluster_version().major,
                            integration.cluster_version().minor,
                            integration.cluster_version().micro,
                            dataverse_name,
-                           ctx.content());
+                           error.ctx().to_json());
             } else {
-                INFO(fmt::format("dataverse_name: {}\ncontent: {}", dataverse_name, ctx.content()));
+                INFO(fmt::format("dataverse_name: {}\ncontext: {}", dataverse_name, error.ctx().to_json()));
                 REQUIRE(res.count(dataverse_name) == 1);
                 REQUIRE(res[dataverse_name].count(dataset_name) == 1);
                 REQUIRE(res[dataverse_name][dataset_name] >= 0);
             }
->>>>>>> dfc421b1
         }
 
         {
@@ -5137,7 +4988,7 @@
             return result.first.ec() != couchbase::errc::common::internal_server_failure;
         });
         REQUIRE(operation_completed);
-        INFO(result.first.content());
+        INFO(result.first.ctx().to_json());
         REQUIRE_SUCCESS(result.first.ec());
         REQUIRE_FALSE(result.second.empty());
 
