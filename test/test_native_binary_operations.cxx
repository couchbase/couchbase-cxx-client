--- conflicted
+++ resolved
@@ -17,17 +17,8 @@
 
 #include "test_helper_native.hxx"
 
-<<<<<<< HEAD
 #include <couchbase/protocol/cas_fmt.hxx>
 
-std::string
-uniq_id(const std::string& prefix)
-{
-    return fmt::format("{}_{}", prefix, std::chrono::steady_clock::now().time_since_epoch().count());
-}
-
-=======
->>>>>>> 51ad4206
 TEST_CASE("native: append", "[native]")
 {
     auto ctx = test_context::load_from_environment();
